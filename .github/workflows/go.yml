--- conflicted
+++ resolved
@@ -4,12 +4,9 @@
   push:
     branches: [ master ]
   pull_request:
-<<<<<<< HEAD
     branches: [ master ]
   schedule:
     - cron "0 0 * * *"
-=======
->>>>>>> de640d09
 
 jobs:
   build:
