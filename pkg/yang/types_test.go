// Copyright 2015 Google Inc.
//
// Licensed under the Apache License, Version 2.0 (the "License");
// you may not use this file except in compliance with the License.
// You may obtain a copy of the License at
//
//     http://www.apache.org/licenses/LICENSE-2.0
//
// Unless required by applicable law or agreed to in writing, software
// distributed under the License is distributed on an "AS IS" BASIS,
// WITHOUT WARRANTIES OR CONDITIONS OF ANY KIND, either express or implied.
// See the License for the specific language governing permissions and
// limitations under the License.

package yang

import (
	"fmt"
	"testing"

	"github.com/google/go-cmp/cmp"
	"github.com/google/go-cmp/cmp/cmpopts"
	"github.com/openconfig/gnmi/errdiff"
)

func TestTypeResolve(t *testing.T) {
	tests := []struct {
		desc string
		in   *Type
		err  string
		out  *YangType
	}{{
		desc: "basic int64",
		in: &Type{
			Name: "int64",
		},
		out: &YangType{
			Name:  "int64",
			Kind:  Yint64,
			Range: Int64Range,
		},
	}, {
		desc: "basic int64 with a range",
		in: &Type{
			Name:  "int64",
			Range: &Range{Name: "-42..42"},
		},
		out: &YangType{
			Name:  "int64",
			Kind:  Yint64,
			Range: YangRange{{Min: FromInt(-42), Max: FromInt(42)}},
		},
	}, {
		desc: "basic uint64 with an invalid range",
		in: &Type{
			Name:  "uint64",
			Range: &Range{Name: "-42..42"},
		},
		err: "unknown: bad range: -42..42 not within 0..18446744073709551615",
	}, {
		desc: "basic uint64 with an unparseable range",
		in: &Type{
			Name:  "uint64",
			Range: &Range{Name: "-42..forty-two"},
		},
		err: `unknown: bad range: strconv.ParseUint: parsing "forty-two": invalid syntax`,
	}, {
		desc: "basic string with a length",
		in: &Type{
			Name:   "string",
			Length: &Length{Name: "24..42"},
		},
		out: &YangType{
			Name:   "string",
			Kind:   Ystring,
			Length: YangRange{{Min: FromInt(24), Max: FromInt(42)}},
		},
	}, {
		desc: "basic string with an invalid range",
		in: &Type{
			Name:   "string",
			Length: &Length{Name: "-42..42"},
		},
		err: "unknown: negative length: -42..42",
	}, {
		desc: "basic binary with a length",
		in: &Type{
			Name:   "binary",
			Length: &Length{Name: "24..42"},
		},
		out: &YangType{
			Name:   "binary",
			Kind:   Ybinary,
			Length: YangRange{{Min: FromInt(24), Max: FromInt(42)}},
		},
	}, {
		desc: "basic binary with an unparseable range",
		in: &Type{
			Name:   "binary",
			Length: &Length{Name: "42..forty-two"},
		},
		err: `unknown: bad length: strconv.ParseUint: parsing "forty-two": invalid syntax`,
	}, {
		desc: "invalid fraction-digits argument for boolean value",
		in: &Type{
			Name:           "boolean",
			FractionDigits: &Value{Name: "42"},
		},
		err: "unknown: fraction-digits only allowed for decimal64 values",
	}, {
		desc: "required field fraction-digits not supplied for decimal64",
		in: &Type{
			Name: "decimal64",
		},
		err: "unknown: value is required in the range of [1..18]",
	}, {
		desc: "invalid identityref that doesn't have a base identity name",
		in: &Type{
			Name: "identityref",
		},
		err: "unknown: an identityref must specify a base",
	}, {
		desc: "invalid decimal64 having an invalid fraction-digits value",
		in: &Type{
			Name:           "decimal64",
			FractionDigits: &Value{Name: "42"},
		},
		err: "unknown: value 42 out of range [1..18]",
	}, {
		desc: "decimal64",
		in: &Type{
			Name:           "decimal64",
			FractionDigits: &Value{Name: "7"},
		},
		out: &YangType{
			Name:           "decimal64",
			Kind:           Ydecimal64,
			FractionDigits: 7,
			Range:          Decimal64Range,
		},
	}, {
		desc: "instance-identifier with unspecified require-instance value (default true)",
		in: &Type{
			Name:            "instance-identifier",
			RequireInstance: nil,
		},
		out: &YangType{
			Name: "instance-identifier",
			Kind: YinstanceIdentifier,
			// https://tools.ietf.org/html/rfc7950#section-9.9.3
			// require-instance defaults to true.
			OptionalInstance: false,
		},
	}, {
		desc: "instance-identifier with true require-instance value",
		in: &Type{
			Name:            "instance-identifier",
			RequireInstance: &Value{Name: "true"},
		},
		out: &YangType{
			Name:             "instance-identifier",
			Kind:             YinstanceIdentifier,
			OptionalInstance: false,
		},
	}, {
		desc: "instance-identifier with false require-instance value",
		in: &Type{
			Name:            "instance-identifier",
			RequireInstance: &Value{Name: "false"},
		},
		out: &YangType{
			Name:             "instance-identifier",
			Kind:             YinstanceIdentifier,
			OptionalInstance: true,
		},
	}, {
		desc: "instance-identifier with invalid require-instance value",
		in: &Type{
			Name:            "instance-identifier",
			RequireInstance: &Value{Name: "foo"},
		},
		err: "invalid boolean: foo",
	}, {
		desc: "enum with unspecified values",
		in: &Type{
			Name: "enumeration",
			Enum: []*Enum{
				{Name: "MERCURY"},
				{Name: "VENUS"},
				{Name: "EARTH"},
			},
		},
		out: &YangType{
			Name: "enumeration",
			Kind: Yenum,
			Enum: &EnumType{
				last:   30,
				min:    MinEnum,
				max:    MaxEnum,
				unique: true,
				toString: map[int64]string{
					1: "MERCURY",
					2: "VENUS",
					3: "EARTH",
				},
				toInt: map[string]int64{
					"MERCURY": 1,
					"VENUS":   2,
					"EARTH":   3,
				},
			},
		},
	}, {
		desc: "enum with specified values",
		in: &Type{
			Name: "enumeration",
			Enum: []*Enum{
				{Name: "MERCURY", Value: &Value{Name: "-1"}},
				{Name: "VENUS", Value: &Value{Name: "10"}},
				{Name: "EARTH", Value: &Value{Name: "30"}},
			},
		},
		out: &YangType{
			Name: "enumeration",
			Kind: Yenum,
			Enum: &EnumType{
				last:   30,
				min:    MinEnum,
				max:    MaxEnum,
				unique: true,
				toString: map[int64]string{
					-1: "MERCURY",
					10: "VENUS",
					30: "EARTH",
				},
				toInt: map[string]int64{
					"MERCURY": -1,
					"VENUS":   10,
					"EARTH":   30,
				},
			},
		},
	}, {
		desc: "enum with some values specified",
		in: &Type{
			Name: "enumeration",
			Enum: []*Enum{
				{Name: "MERCURY", Value: &Value{Name: "-1"}},
				{Name: "VENUS", Value: &Value{Name: "10"}},
				{Name: "EARTH"},
			},
		},
		out: &YangType{
			Name: "enumeration",
			Kind: Yenum,
			Enum: &EnumType{
				last:   11,
				min:    MinEnum,
				max:    MaxEnum,
				unique: true,
				toString: map[int64]string{
					-1: "MERCURY",
					10: "VENUS",
					11: "EARTH",
				},
				toInt: map[string]int64{
					"MERCURY": -1,
					"VENUS":   10,
					"EARTH":   11,
				},
			},
		},
	}, {
		desc: "enum with repeated specified values",
		in: &Type{
			Name: "enumeration",
			Enum: []*Enum{
				{Name: "MERCURY", Value: &Value{Name: "1"}},
				{Name: "VENUS", Value: &Value{Name: "10"}},
				{Name: "EARTH", Value: &Value{Name: "1"}},
			},
		},
		err: "unknown: fields EARTH and MERCURY conflict on value 1",
	}, {
		desc: "enum with repeated specified names",
		in: &Type{
			Name: "enumeration",
			Enum: []*Enum{
				{Name: "MERCURY", Value: &Value{Name: "-1"}},
				{Name: "VENUS", Value: &Value{Name: "10"}},
				{Name: "MERCURY", Value: &Value{Name: "30"}},
			},
		},
		err: "unknown: field MERCURY already assigned",
	}, {
		desc: "enum with last specified value equal to the max enum value",
		in: &Type{
			Name: "enumeration",
			Enum: []*Enum{
				{Name: "MERCURY", Value: &Value{Name: "-2147483648"}},
				{Name: "VENUS", Value: &Value{Name: "2147483647"}},
				{Name: "EARTH"},
			},
		},
		err: `unknown: enum "EARTH" must specify a value since previous enum is the maximum value allowed`,
	}, {
		desc: "enum value too small",
		in: &Type{
			Name: "enumeration",
			Enum: []*Enum{
				{Name: "MERCURY", Value: &Value{Name: "-2147483649"}},
				{Name: "VENUS", Value: &Value{Name: "0"}},
				{Name: "EARTH"},
			},
		},
		err: `unknown: value -2147483649 for MERCURY too small (minimum is -2147483648)`,
	}, {
		desc: "enum value too large",
		in: &Type{
			Name: "enumeration",
			Enum: []*Enum{
				{Name: "MERCURY", Value: &Value{Name: "-2147483648"}},
				{Name: "VENUS", Value: &Value{Name: "2147483648"}},
				{Name: "EARTH"},
			},
		},
		err: `unknown: value 2147483648 for VENUS too large (maximum is 2147483647)`,
	}, {
		desc: "enum with an unparseable value",
		in: &Type{
			Name: "enumeration",
			Enum: []*Enum{
				{Name: "MERCURY", Value: &Value{Name: "-1"}},
				{Name: "VENUS", Value: &Value{Name: "10"}},
				{Name: "EARTH", Value: &Value{Name: "five"}},
			},
		},
		err: `unknown: strconv.ParseUint: parsing "five": invalid syntax`,
		// TODO(borman): Add in more tests as we honor more fields
		// in Type.
	}}

	for _, tt := range tests {
		t.Run(tt.desc, func(t *testing.T) {
			// We can initialize a value to ourself, so to it here.
<<<<<<< HEAD
			errs := tt.in.resolve()
=======
			errs := tt.in.resolve(&typeDict)
>>>>>>> 66893f10

			// TODO(borman):  Do not hack out Root and Base.  These
			// are hacked out for now because they can be self-referential,
			// making construction of them difficult.
			tt.in.YangType.Root = nil
			tt.in.YangType.Base = nil

			switch {
			case tt.err == "" && len(errs) > 0:
				t.Fatalf("unexpected errors: %v", errs)
			case tt.err != "" && len(errs) == 0:
				t.Fatalf("did not get expected errors: %v", tt.err)
			case len(errs) > 1:
				t.Fatalf("too many errors: %v", errs)
			case len(errs) == 1 && errs[0].Error() != tt.err:
				t.Fatalf("got error %v, want %s", errs[0], tt.err)
			case len(errs) != 0:
				return
			}

			if diff := cmp.Diff(tt.in.YangType, tt.out); diff != "" {
				t.Errorf("YangType (-got, +want):\n%s", diff)
			}
		})
	}
}

func TestTypedefResolve(t *testing.T) {
	tests := []struct {
		desc string
		in   *Typedef
		err  string
		out  *YangType
	}{{
		desc: "basic int64",
		in: &Typedef{
			Name:    "time",
			Parent:  baseTypes["int64"].typedef(),
			Default: &Value{Name: "42"},
			Type: &Type{
				Name: "int64",
			},
			Units: &Value{Name: "nanoseconds"},
		},
		out: &YangType{
			Name: "time",
			Kind: Yint64,
			Base: &Type{
				Name: "int64",
			},
			Units:   "nanoseconds",
			Default: "42",
			Range:   Int64Range,
		},
	}, {
		desc: "uint32 with more specific range",
		in: &Typedef{
			Name: "another-counter",
			Parent: &Typedef{
				Name:   "counter",
				Parent: baseTypes["uint32"].typedef(),
				Type: &Type{
					Name:  "uint32",
					Range: &Range{Name: "0..42"},
				},
			},
			Type: &Type{
				Name:  "uint32",
				Range: &Range{Name: "10..20"},
			},
		},
		out: &YangType{
			Name: "another-counter",
			Kind: Yuint32,
			Base: &Type{
				Name: "uint32",
			},
			Range: YangRange{{Min: FromInt(10), Max: FromInt(20)}},
		},
		// TODO(wenovus): Add tests on range and length inheritance once those are fixed.
	}}

	for _, tt := range tests {
		t.Run(tt.desc, func(t *testing.T) {
			// We can initialize a value to ourself, so to it here.
<<<<<<< HEAD
			errs := tt.in.resolve()
=======
			errs := tt.in.resolve(&typeDict)
>>>>>>> 66893f10

			switch {
			case tt.err == "" && len(errs) > 0:
				t.Fatalf("unexpected errors: %v", errs)
			case tt.err != "" && len(errs) == 0:
				t.Fatalf("did not get expected errors: %v", tt.err)
			case len(errs) > 1:
				t.Fatalf("too many errors: %v", errs)
			case len(errs) == 1 && errs[0].Error() != tt.err:
				t.Fatalf("got error %v, want %s", errs[0], tt.err)
			case len(errs) != 0:
				return
			}

			if diff := cmp.Diff(tt.in.YangType, tt.out); diff != "" {
				t.Errorf("YangType (-got, +want):\n%s", diff)
			}
		})
	}
}

func TestPattern(t *testing.T) {
	tests := []struct {
		desc          string
		leafNode      string
		wantType      *YangType
		wantErrSubstr string
	}{{
		desc: "Only normal patterns",
		leafNode: `
			leaf test-leaf {
				type string {
					o:bar 'coo';
					o:bar 'foo';
					pattern 'charlie';
					o:bar 'goo';
				}
			}
		} // end module`,
		wantType: &YangType{
			Pattern: []string{"charlie"},
		},
	}, {
		desc: "Only posix patterns",
		leafNode: `
			leaf test-leaf {
				type string {
					o:bar 'coo';
					o:posix-pattern 'bravo';
					o:bar 'foo';
					o:posix-pattern 'charlie';
					o:bar 'goo';
				}
			}
		} // end module`,
		wantType: &YangType{
			POSIXPattern: []string{"bravo", "charlie"},
		},
	}, {
		desc: "No patterns",
		leafNode: `
			leaf test-leaf {
				type string;
			}
		}`,
		wantType: &YangType{
			Pattern:      nil,
			POSIXPattern: nil,
		},
	}, {
		desc: "Both patterns",
		leafNode: `
			leaf test-leaf {
				type string {
					pattern 'alpha';
					o:posix-pattern 'bravo';
					o:posix-pattern 'charlie';
					o:bar 'coo';
					o:posix-pattern 'delta';
				}
			}
		} // end module`,
		wantType: &YangType{
			Pattern:      []string{"alpha"},
			POSIXPattern: []string{"bravo", "charlie", "delta"},
		},
	}, {
		desc: "Both patterns, but with non-openconfig-extensions pretenders",
		leafNode: `
			leaf test-leaf {
				type string {
					pattern 'alpha';
					o:bar 'coo';
					o:posix-pattern 'delta';

					n:posix-pattern 'golf';

					pattern 'bravo';
					o:bar 'foo';
					o:posix-pattern 'echo';

					pattern 'charlie';
					o:bar 'goo';
					o:posix-pattern 'foxtrot';

					n:posix-pattern 'hotel';
				}
			}
		} // end module`,
		wantType: &YangType{
			Pattern:      []string{"alpha", "bravo", "charlie"},
			POSIXPattern: []string{"delta", "echo", "foxtrot"},
		},
	}, {
		desc: "Union type",
		leafNode: `
			leaf test-leaf {
				type union {
					type string {
						pattern 'alpha';
						o:bar 'coo';
						o:posix-pattern 'delta';

						pattern 'bravo';
						o:bar 'foo';
						o:posix-pattern 'echo';
						n:posix-pattern 'echo2';

						pattern 'charlie';
						o:bar 'goo';
						o:posix-pattern 'foxtrot';
					}
					type uint64;
				}
			}
		} // end module`,
		wantType: &YangType{
			Type: []*YangType{{
				Pattern:      []string{"alpha", "bravo", "charlie"},
				POSIXPattern: []string{"delta", "echo", "foxtrot"},
			}, {
				Pattern:      nil,
				POSIXPattern: nil,
			}},
		},
	}, {
		desc: "Union type -- de-duping string types",
		leafNode: `
			leaf test-leaf {
				type union {
					type string {
						pattern 'alpha';
						o:posix-pattern 'alpha';
					}
					type string {
						pattern 'alpha';
						o:posix-pattern 'alpha';
					}
				}
			}
		} // end module`,
		wantType: &YangType{
			Type: []*YangType{{
				Pattern:      []string{"alpha"},
				POSIXPattern: []string{"alpha"},
			}},
		},
	}, {
		desc: "Union type -- different string types due to different patterns",
		leafNode: `
			leaf test-leaf {
				type union {
					type string {
						pattern 'alpha';
					}
					type string {
						pattern 'bravo';
					}
				}
			}
		} // end module`,
		wantType: &YangType{
			Type: []*YangType{{
				Pattern: []string{"alpha"},
			}, {
				Pattern: []string{"bravo"},
			}},
		},
	}, {
		desc: "Union type -- different string types due to different posix-patterns",
		leafNode: `
			leaf test-leaf {
				type union {
					type string {
						o:posix-pattern 'alpha';
					}
					type string {
						o:posix-pattern 'bravo';
					}
				}
			}
		} // end module`,
		wantType: &YangType{
			Type: []*YangType{{
				POSIXPattern: []string{"alpha"},
			}, {
				POSIXPattern: []string{"bravo"},
			}},
		},
	}, {
		desc: "typedef",
		leafNode: `
			leaf test-leaf {
				type leaf-type;
			}

			typedef leaf-type {
				type string {
					pattern 'alpha';
					o:bar 'coo';
					o:posix-pattern 'delta';

					pattern 'bravo';
					o:bar 'foo';
					o:posix-pattern 'echo';

					pattern 'charlie';
					o:bar 'goo';
					o:posix-pattern 'foxtrot';
				}
			}
		} // end module`,
		wantType: &YangType{
			Pattern:      []string{"alpha", "bravo", "charlie"},
			POSIXPattern: []string{"delta", "echo", "foxtrot"},
		},
	}, {
		desc: "invalid POSIX pattern",
		leafNode: `
			leaf test-leaf {
				type leaf-type;
			}

			typedef leaf-type {
				type string {
					o:posix-pattern '?';
				}
			}
		} // end module`,
		wantErrSubstr: "bad pattern",
	}}

	getTestLeaf := func(ms *Modules) (*YangType, error) {
		m, err := ms.FindModuleByPrefix("t")
		if err != nil {
			return nil, fmt.Errorf("can't find module in %v", ms)
		}
		if len(m.Leaf) == 0 {
			return nil, fmt.Errorf("node %v is missing imports", m)
		}
		e := ToEntry(m)
		return e.Dir["test-leaf"].Type, nil
	}

	for _, tt := range tests {
		inModules := map[string]string{
			"test": `
				module test {
					prefix "t";
					namespace "urn:t";

					import non-openconfig-extensions {
						prefix "n";
						description "non-openconfig-extensions module";
					}
					import openconfig-extensions {
						prefix "o";
						description "openconfig-extensions module";
					}` + tt.leafNode,
			"openconfig-extensions": `
				module openconfig-extensions {
					prefix "o";
					namespace "urn:o";

					extension bar {
						argument "baz";
					}

					extension posix-pattern {
						argument "pattern";
					}
				}
			`,
			"non-openconfig-extensions": `
				module non-openconfig-extensions {
					prefix "n";
					namespace "urn:n";

					extension bar {
						argument "baz";
					}

					extension posix-pattern {
						argument "pattern";
					}
				}
			`,
		}

		t.Run(tt.desc, func(t *testing.T) {
			ms := NewModules()
			for n, m := range inModules {
				if err := ms.Parse(m, n); err != nil {
					t.Fatalf("error parsing module %s, got: %v, want: nil", n, err)
				}
			}
			errs := ms.Process()
			var err error
			if len(errs) > 1 {
				t.Fatalf("Got more than 1 error: %v", errs)
			} else if len(errs) == 1 {
				err = errs[0]
			}
			if diff := errdiff.Substring(err, tt.wantErrSubstr); diff != "" {
				t.Errorf("Did not get expected error: %s", diff)
			}
			if err != nil {
				return
			}

			yangType, err := getTestLeaf(ms)
			if err != nil {
				t.Fatal(err)
			}

			gotType := &YangType{}
			populatePatterns(yangType, gotType)
			if diff := cmp.Diff(gotType, tt.wantType, cmpopts.EquateEmpty()); diff != "" {
				t.Errorf("Type.resolve() pattern test (-got, +want):\n%s", diff)
			}
		})
	}
}

// populatePatterns populates targetType with only the
// Pattern/POSIXPattern fields of the given type, preserving
// the recursive structure of the type, to work around cmp not
// having an allowlist way of specifying which fields to
// compare.
func populatePatterns(ytype *YangType, targetType *YangType) {
	targetType.Pattern = ytype.Pattern
	targetType.POSIXPattern = ytype.POSIXPattern
	for _, subtype := range ytype.Type {
		targetSubtype := &YangType{}
		targetType.Type = append(targetType.Type, targetSubtype)
		populatePatterns(subtype, targetSubtype)
	}
}<|MERGE_RESOLUTION|>--- conflicted
+++ resolved
@@ -343,11 +343,7 @@
 	for _, tt := range tests {
 		t.Run(tt.desc, func(t *testing.T) {
 			// We can initialize a value to ourself, so to it here.
-<<<<<<< HEAD
-			errs := tt.in.resolve()
-=======
 			errs := tt.in.resolve(&typeDict)
->>>>>>> 66893f10
 
 			// TODO(borman):  Do not hack out Root and Base.  These
 			// are hacked out for now because they can be self-referential,
@@ -433,11 +429,7 @@
 	for _, tt := range tests {
 		t.Run(tt.desc, func(t *testing.T) {
 			// We can initialize a value to ourself, so to it here.
-<<<<<<< HEAD
-			errs := tt.in.resolve()
-=======
 			errs := tt.in.resolve(&typeDict)
->>>>>>> 66893f10
 
 			switch {
 			case tt.err == "" && len(errs) > 0:
