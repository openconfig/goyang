--- conflicted
+++ resolved
@@ -100,19 +100,12 @@
 	return v.Interface().(Node), nil
 }
 
-<<<<<<< HEAD
-// build builds and returns an AST subtree rooted at statement s, with parent
-// p, or returns an error.  The keyword in s determines the concrete type of
-// the value returned (see yang.go).
-func build(s *Statement, p reflect.Value) (v reflect.Value, err error) {
-=======
 // build builds and returns an AST from the statement s and with parent p. It
 // also takes as input a type dictionary d into which any encountered typedefs
 // within the statement are cached. The type of value returned depends on the
-// keyword in s. It returns an error if it cannot build the statement into its
-// corresponding Node type.
+// keyword in s (see yang.go). It returns an error if it cannot build the
+// statement into its corresponding Node type.
 func build(s *Statement, p reflect.Value, d *typeDictionary) (v reflect.Value, err error) {
->>>>>>> b9b14777
 	defer func() {
 		// If we are returning a real Node then call addTypedefs
 		// if the node possibly contains typedefs.
@@ -216,25 +209,18 @@
 	return v, nil
 }
 
-<<<<<<< HEAD
 // initTypes creates the functions necessary to build a Statement into the
 // given the type "at" based on its possible substatements. at must implement
 // Node, with its concrete type being a pointer to a struct defined in yang.go.
+//
+// This function also builds up the functions to populate the input type
+// dictionary d with any encountered typedefs within the statement.
 //
 // For each field of the struct with a yang tag (e.g., `yang:"command"`), a
 // function is created with "command" as its unique ID.  The complete map of
 // builder functions for at is then added to the typeMap map with at as the
 // key. The idea is to call these builder functions for each substatement
 // encountered.
-=======
-// initTypes builds up the functions necessary to parse a Statement into the
-// type at. It also builds up the functions to populate the input type
-// dictionary d with any encountered typedefs within the statement. at must be
-// a of type pointer to structure and that structure should
-// implement Node.  For each field of the structure with a yang tag (e.g.,
-// `yang:"command"`), a function is created and "command" is mapped to it.  The
-// complete map is then added to the typeMap map with at as the key.
->>>>>>> b9b14777
 //
 // The functions have the form:
 //
@@ -292,14 +278,10 @@
 //                   (This is to support merging Module and SubModule).
 //
 // If at contains substructures, initTypes recurses on the substructures.
-<<<<<<< HEAD
-func initTypes(at reflect.Type) {
+func initTypes(at reflect.Type, d *typeDictionary) {
 	if at.Kind() != reflect.Ptr || at.Elem().Kind() != reflect.Struct {
 		panic(fmt.Sprintf("interface not a struct pointer, is %v", at))
 	}
-=======
-func initTypes(at reflect.Type, d *typeDictionary) {
->>>>>>> b9b14777
 	if typeMap[at] != nil {
 		return // we already defined this type
 	}
