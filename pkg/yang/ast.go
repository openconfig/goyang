// Copyright 2015 Google Inc.
//
// Licensed under the Apache License, Version 2.0 (the "License");
// you may not use this file except in compliance with the License.
// You may obtain a copy of the License at
//
//     http://www.apache.org/licenses/LICENSE-2.0
//
// Unless required by applicable law or agreed to in writing, software
// distributed under the License is distributed on an "AS IS" BASIS,
// WITHOUT WARRANTIES OR CONDITIONS OF ANY KIND, either express or implied.
// See the License for the specific language governing permissions and
// limitations under the License.

package yang

// This file implements BuildAST() and its associated helper structs and
// functions for constructing an AST of Nodes from a Statement tree. This
// function also populates all typedefs into a type cache.
//
// The initTypes function generates the helper struct and functions that
// recursively fill in the various Node structures defined in yang.go.
// BuildAST() then uses those functions to convert raw parsed Statements into
// an AST.

import (
	"errors"
	"fmt"
	"reflect"
	"strings"
)

func init() {
<<<<<<< HEAD
=======
	// Initialize the global variables `typeMap` and `nameMap`.
	// By doing this, we are making the assumption that all modules will be
	// parsed according to the type hierarchy rooted at `meta`, and thus
	// all input YANG modules will be parsed in this manner.
>>>>>>> 6d9c12f1
	initTypes(reflect.TypeOf(&meta{}))
}

// A yangStatement contains all information needed to build a particular
// type of statement into an AST node.
type yangStatement struct {
	// funcs is the map of YANG field names to the function that populates
	// the statement into the AST node.
	funcs map[string]func(*Statement, reflect.Value, reflect.Value, *typeDictionary) error
	// required is a list of fields that must be present in the statement.
	required []string
	// sRequired maps a statement name to a list of required sub-field
	// names. The statement name can be an alias of the primary field type.
	//    e.g. If a field is required by statement type foo, then only foo
	//    should have the field. If bar is an alias of foo, it must not
	//    have this field.
	sRequired map[string][]string
	// addext is the function to handle possible extensions.
	addext func(*Statement, reflect.Value, reflect.Value) error
}

// newYangStatement creates a new yangStatement.
func newYangStatement() *yangStatement {
	return &yangStatement{
		funcs:     make(map[string]func(*Statement, reflect.Value, reflect.Value, *typeDictionary) error),
		sRequired: make(map[string][]string),
	}
}

var (
	// The following maps are built up at init time.
	// typeMap provides a lookup from a Node type to the corresponding
	// yangStatement.
	typeMap = map[reflect.Type]*yangStatement{}
	// nameMap provides a lookup from a keyword string to the corresponding
	// concrete type implementing the Node interface (see yang.go).
	nameMap = map[string]reflect.Type{}

	// The following are helper types used by the implementation.
	statementType = reflect.TypeOf(&Statement{})
	nilValue      = reflect.ValueOf(nil)
	// nodeType is the reflect.Type of the Node interface.
	nodeType = reflect.TypeOf((*Node)(nil)).Elem()
)

// meta is a collection of top-level statements.  There is no actual
// statement named "meta".  All other statements are a sub-statement of one
// of the meta statements.
type meta struct {
	Module []*Module `yang:"module"`
}

// aliases is a map of "aliased" names, that is, two types of statements
// that parse (nearly) the same.
// NOTE: This only works for root-level aliasing for now, which is good enough
// for module/submodule. This is because yangStatement.funcs doesn't store the
// handler function for aliased fields, and sRequired also may only store the
// correct values when processing a root-level statement due to aliasing. These
// issues would need to be fixed in order to support aliasing for non-top-level
// statements.
var aliases = map[string]string{
	"submodule": "module",
}

// BuildAST builds an abstract syntax tree based on the yang statement s.
// Normally it should return a *Module.
func BuildAST(s *Statement) (Node, error) {
	return buildASTWithTypeDict(s, &typeDict)
}

// buildASTWithTypeDict creates an AST for the input statement, and returns its
// root node. It also takes as input a type dictionary into which any
// encountered typedefs within the statement are cached.
func buildASTWithTypeDict(stmt *Statement, types *typeDictionary) (Node, error) {
	v, err := build(stmt, nilValue, types)
	if err != nil {
		return nil, err
	}
	return v.Interface().(Node), nil
}

// build builds and returns an AST from the statement stmt and with parent node
// parent. It also takes as input a type dictionary types into which any
// encountered typedefs within the statement are cached. The type of value
// returned depends on the keyword in stmt (see yang.go). It returns an error
// if it cannot build the statement into its corresponding Node type.
func build(stmt *Statement, parent reflect.Value, types *typeDictionary) (v reflect.Value, err error) {
	defer func() {
		// If we are returning a real Node then call addTypedefs
		// if the node possibly contains typedefs.
		// Cache these in the typedef cache for look-ups.
		if err != nil || v == nilValue {
			return
		}
		if t, ok := v.Interface().(Typedefer); ok {
			types.addTypedefs(t)
		}
	}()
	keyword := stmt.Keyword
	if k, ok := aliases[stmt.Keyword]; ok {
		keyword = k
	}
	t := nameMap[keyword]
	y := typeMap[t]
	// Keep track of which substatements are present in the statement.
	found := map[string]bool{}

	// Get the struct type we are pointing to.
	t = t.Elem()
	// v is a pointer to the instantiated structure we are building.
	v = reflect.New(t)

	// Handle special cases that are not actually substatements:

	if fn := y.funcs["Name"]; fn != nil {
<<<<<<< HEAD
		// Name uses s directly.
		if err := fn(s, v, p, d); err != nil {
=======
		// Name uses stmt directly.
		if err := fn(stmt, v, parent, types); err != nil {
>>>>>>> 6d9c12f1
			return nilValue, err
		}
	}
	if fn := y.funcs["Statement"]; fn != nil {
<<<<<<< HEAD
		// Statement uses s directly.
		if err := fn(s, v, p, d); err != nil {
=======
		// Statement uses stmt directly.
		if err := fn(stmt, v, parent, types); err != nil {
>>>>>>> 6d9c12f1
			return nilValue, err
		}
	}
	if fn := y.funcs["Parent"]; fn != nil {
		// parent is the parent node, which is nilValue (reflect.ValueOf(nil)) if there is none.
		// parent.IsValid will return false when parent is a nil interface
		// parent.IsValid will true if parent references a concrete type
		// (even if it is nil).
<<<<<<< HEAD
		if p.IsValid() {
			if err := fn(s, v, p, d); err != nil {
=======
		if parent.IsValid() {
			if err := fn(stmt, v, parent, types); err != nil {
>>>>>>> 6d9c12f1
				return nilValue, err
			}
		}
	}

	// Now handle the substatements

	for _, ss := range stmt.statements {
		found[ss.Keyword] = true
		fn := y.funcs[ss.Keyword]
		switch {
		case fn != nil:
			// Normal case, the keyword is known.
<<<<<<< HEAD
			if err := fn(ss, v, p, d); err != nil {
=======
			if err := fn(ss, v, parent, types); err != nil {
>>>>>>> 6d9c12f1
				return nilValue, err
			}
		case len(strings.Split(ss.Keyword, ":")) == 2:
			// Keyword is not known but it has a prefix so it might
			// be an extension.
			if y.addext == nil {
				return nilValue, fmt.Errorf("%s: no extension function", ss.Location())
			}
			y.addext(ss, v, parent)
		default:
			return nilValue, fmt.Errorf("%s: unknown %s field: %s", ss.Location(), stmt.Keyword, ss.Keyword)
		}
	}

	// Make sure all of our required field are there.
	for _, r := range y.required {
		if !found[r] {
			return nilValue, fmt.Errorf("%s: missing required %s field: %s", stmt.Location(), stmt.Keyword, r)
		}
	}

	// Make sure required fields based on our keyword are there (module vs submodule)
	for _, r := range y.sRequired[stmt.Keyword] {
		if !found[r] {
			return nilValue, fmt.Errorf("%s: missing required %s field: %s", stmt.Location(), stmt.Keyword, r)
		}
	}

	// Make sure we don't have any field set that is required by a different keyword.
	for n, or := range y.sRequired {
		if n == stmt.Keyword {
			continue
		}
		for _, r := range or {
			if found[r] {
				return nilValue, fmt.Errorf("%s: unknown %s field: %s", stmt.Location(), stmt.Keyword, r)
			}
		}
	}
	return v, nil
}

// initTypes creates the functions necessary to build a Statement into the
// given the type "at" based on its possible substatements. at must implement
// Node, with its concrete type being a pointer to a struct defined in yang.go.
//
// This function also builds up the functions to populate the input type
// dictionary types with any encountered typedefs within the statement.
//
// For each field of the struct with a yang tag (e.g., `yang:"command"`), a
// function is created with "command" as its unique ID.  The complete map of
// builder functions for at is then added to the typeMap map with at as the
// key. The idea is to call these builder functions for each substatement
// encountered.
//
// The functions have the form:
//
<<<<<<< HEAD
//	 func fn(ss *Statement, v, p reflect.Value, d *typeDictionary) error
=======
//	 func fn(ss *Statement, v, p reflect.Value, types *typeDictionary) error
>>>>>>> 6d9c12f1
//
// Given stmt as a Statement of type at, ss is a substatement of stmt (in a few
// exceptional cases, ss is the Statement itself).  v must have the same type
// as at and is the structure being filled in.  p is the parent Node, or nil.
<<<<<<< HEAD
// d is the type dictionary cache of the current set of modules being parsed,
=======
// types is the type dictionary cache of the current set of modules being parsed,
>>>>>>> 6d9c12f1
// which is used for looking up typedefs.  p is only used to set the Parent
// field of a Node.  For example, given the following structure and variables:
//
//	type Include struct {
//		Name         string       `yang:"Name"`
//		Source       *Statement   `yang:"Statement"`
//		Parent       Node         `yang:"Parent"`
//		Extensions   []*Statement `yang:"Ext"`
//		RevisionDate *Value       `yang:"revision-date"`
//	}
//
//	var inc = &Include{}
//	var vInc = reflect.ValueOf(inc)
//	var tInc = reflect.TypeOf(inc)
//
// Functions are created for each fields and named Name, Statement, Parent, Ext,
// and revision-date.
//
// The function built for RevisionDate will be called for any substatement,
// ds, of stmt that has the keyword "revision-date" along with the value of
// vInc and its parent:
//
<<<<<<< HEAD
//	typeMap[tInc]["revision-date"](ss, vInc, parent, d)
=======
//	typeMap[tInc]["revision-date"](ss, vInc, parent, types)
>>>>>>> 6d9c12f1
//
// Normal fields are all processed this same way.
//
// The other 4 fields are special.  In the case of Name, Statement, and Parent,
// the function is passed stmt, rather than ss, as these fields are not filled in
// by substatements.
//
// The Name command must set its field to the Statement's argument.  The
// Statement command must set its field to the Statement itself.  The
// Parent command must set its field with the Node of its parent (the
// parent parameter).
//
// The Ext command is unique and must decode into a []*Statement.  This is a
// slice of all statements that use unknown keywords with a prefix (in a valid
// .yang file these should be the extensions).
//
// The Field can have attributes delimited by a ','.  The only
// supported attributes are:
//
//    nomerge:       Do not merge this field
//    required:      This field must be populated
//    required=KIND: This field must be populated if the keyword is KIND
//                   otherwise this field must not be present.
//                   (This is to support merging Module and SubModule).
//
// If at contains substructures, initTypes recurses on the substructures.
func initTypes(at reflect.Type) {
	if at.Kind() != reflect.Ptr || at.Elem().Kind() != reflect.Struct {
		panic(fmt.Sprintf("interface not a struct pointer, is %v", at))
	}
	if typeMap[at] != nil {
		return // we already defined this type
	}

	y := newYangStatement()
	typeMap[at] = y
	t := at.Elem()
	for i := 0; i != t.NumField(); i++ {
		i := i
		f := t.Field(i)
		yang := f.Tag.Get("yang")
		if yang == "" {
			continue
		}
		parts := strings.Split(yang, ",")
		name := parts[0]
		if a, ok := aliases[name]; ok {
			name = a
		}

		const reqe = "required="
		for _, p := range parts[1:] {
			switch {
			case p == "nomerge":
			case p == "required":
				y.required = append(y.required, name)
			case strings.HasPrefix(p, reqe):
				p = p[len(reqe):]
				y.sRequired[p] = append(y.sRequired[p], name)
			default:
				panic(f.Name + ": unknown tag: " + p)
			}
		}

		// Ext means this is where we squirrel away extensions
		if name == "Ext" {
			// stmt is the extension to put into v at for field f.
			y.addext = func(stmt *Statement, v, _ reflect.Value) error {
				if v.Type() != at {
					panic(fmt.Sprintf("given type %s, need type %s", v.Type(), at))
				}
				fv := v.Elem().Field(i)
				fv.Set(reflect.Append(fv, reflect.ValueOf(stmt)))
				return nil
			}
			continue
		}

		// descend runs initType on dt if it has not already done so.
		descend := func(name string, dt reflect.Type) {
			switch nameMap[name] {
			case nil:
				nameMap[name] = dt
				initTypes(dt) // Make sure that structure type is included
			case dt:
			default:
				panic("redeclared type " + name)
			}
		}

		// Create a function, fn, that will build the field from a
		// Statement.  These functions are used when actually making
		// an AST from a Statement Tree.
		var fn func(*Statement, reflect.Value, reflect.Value, *typeDictionary) error

		// The field can be a pointer, a slice or a string
		switch f.Type.Kind() {
		default:
			panic(fmt.Sprintf("invalid type: %v", f.Type.Kind()))

		case reflect.Interface:
			// The only case of this should be the "Parent" field.
			if name != "Parent" {
				panic(fmt.Sprintf("interface field is %s, not Parent", name))
			}
<<<<<<< HEAD
			fn = func(s *Statement, v, p reflect.Value, d *typeDictionary) error {
=======
			fn = func(stmt *Statement, v, p reflect.Value, types *typeDictionary) error {
>>>>>>> 6d9c12f1
				if !p.Type().Implements(nodeType) {
					panic(fmt.Sprintf("invalid interface: %v", f.Type.Kind()))
				}
				v.Elem().Field(i).Set(p)
				return nil
			}
		case reflect.String:
			// The only case of this should be the "Name" field
			if name != "Name" {
				panic(fmt.Sprintf("string field is %s, not Name", name))
			}
<<<<<<< HEAD
			fn = func(s *Statement, v, _ reflect.Value, d *typeDictionary) error {
=======
			fn = func(stmt *Statement, v, _ reflect.Value, types *typeDictionary) error {
>>>>>>> 6d9c12f1
				if v.Type() != at {
					panic(fmt.Sprintf("got type %v, want %v", v.Type(), at))
				}
				fv := v.Elem().Field(i)
				if fv.String() != "" {
					return errors.New(stmt.Keyword + ": already set")
				}

				v.Elem().Field(i).SetString(stmt.Argument)
				return nil
			}

		case reflect.Ptr:
			if f.Type == statementType {
				// The only case of this should be the
				// "Statement" field
				if name != "Statement" {
					panic(fmt.Sprintf("string field is %s, not Statement", name))
				}
<<<<<<< HEAD
				fn = func(s *Statement, v, _ reflect.Value, d *typeDictionary) error {
=======
				fn = func(stmt *Statement, v, _ reflect.Value, types *typeDictionary) error {
>>>>>>> 6d9c12f1
					if v.Type() != at {
						panic(fmt.Sprintf("got type %v, want %v", v.Type(), at))
					}
					v.Elem().Field(i).Set(reflect.ValueOf(stmt))
					return nil
				}
				break
			}

			// Make sure our field type is also setup.
			descend(name, f.Type)

<<<<<<< HEAD
			fn = func(s *Statement, v, p reflect.Value, d *typeDictionary) error {
=======
			fn = func(stmt *Statement, v, p reflect.Value, types *typeDictionary) error {
>>>>>>> 6d9c12f1
				if v.Type() != at {
					panic(fmt.Sprintf("given type %s, need type %s", v.Type(), at))
				}
				fv := v.Elem().Field(i)
				if !fv.IsNil() {
					return errors.New(stmt.Keyword + ": already set")
				}

				// Use build to build the value for this field.
				sv, err := build(stmt, v, types)
				if err != nil {
					return err
				}
				v.Elem().Field(i).Set(sv)
				return nil
			}

		case reflect.Slice:
			// A slice at this point is always a slice of
			// substructures.  We may see the same keyword multiple
			// times, each time we see it we just append to the
			// slice.
			st := f.Type.Elem()
			switch st.Kind() {
			default:
				panic(fmt.Sprintf("invalid type: %v", st.Kind()))
			case reflect.Ptr:
				descend(name, st)
<<<<<<< HEAD
				fn = func(s *Statement, v, p reflect.Value, d *typeDictionary) error {
=======
				fn = func(stmt *Statement, v, p reflect.Value, types *typeDictionary) error {
>>>>>>> 6d9c12f1
					if v.Type() != at {
						panic(fmt.Sprintf("given type %s, need type %s", v.Type(), at))
					}
					sv, err := build(stmt, v, types)
					if err != nil {
						return err
					}

					fv := v.Elem().Field(i)
					fv.Set(reflect.Append(fv, sv))
					return nil
				}
			}
		}
		y.funcs[name] = fn
	}
}<|MERGE_RESOLUTION|>--- conflicted
+++ resolved
@@ -31,13 +31,10 @@
 )
 
 func init() {
-<<<<<<< HEAD
-=======
 	// Initialize the global variables `typeMap` and `nameMap`.
 	// By doing this, we are making the assumption that all modules will be
 	// parsed according to the type hierarchy rooted at `meta`, and thus
 	// all input YANG modules will be parsed in this manner.
->>>>>>> 6d9c12f1
 	initTypes(reflect.TypeOf(&meta{}))
 }
 
@@ -153,24 +150,14 @@
 	// Handle special cases that are not actually substatements:
 
 	if fn := y.funcs["Name"]; fn != nil {
-<<<<<<< HEAD
-		// Name uses s directly.
-		if err := fn(s, v, p, d); err != nil {
-=======
 		// Name uses stmt directly.
 		if err := fn(stmt, v, parent, types); err != nil {
->>>>>>> 6d9c12f1
 			return nilValue, err
 		}
 	}
 	if fn := y.funcs["Statement"]; fn != nil {
-<<<<<<< HEAD
-		// Statement uses s directly.
-		if err := fn(s, v, p, d); err != nil {
-=======
 		// Statement uses stmt directly.
 		if err := fn(stmt, v, parent, types); err != nil {
->>>>>>> 6d9c12f1
 			return nilValue, err
 		}
 	}
@@ -179,13 +166,8 @@
 		// parent.IsValid will return false when parent is a nil interface
 		// parent.IsValid will true if parent references a concrete type
 		// (even if it is nil).
-<<<<<<< HEAD
-		if p.IsValid() {
-			if err := fn(s, v, p, d); err != nil {
-=======
 		if parent.IsValid() {
 			if err := fn(stmt, v, parent, types); err != nil {
->>>>>>> 6d9c12f1
 				return nilValue, err
 			}
 		}
@@ -199,11 +181,7 @@
 		switch {
 		case fn != nil:
 			// Normal case, the keyword is known.
-<<<<<<< HEAD
-			if err := fn(ss, v, p, d); err != nil {
-=======
 			if err := fn(ss, v, parent, types); err != nil {
->>>>>>> 6d9c12f1
 				return nilValue, err
 			}
 		case len(strings.Split(ss.Keyword, ":")) == 2:
@@ -261,20 +239,12 @@
 //
 // The functions have the form:
 //
-<<<<<<< HEAD
-//	 func fn(ss *Statement, v, p reflect.Value, d *typeDictionary) error
-=======
 //	 func fn(ss *Statement, v, p reflect.Value, types *typeDictionary) error
->>>>>>> 6d9c12f1
 //
 // Given stmt as a Statement of type at, ss is a substatement of stmt (in a few
 // exceptional cases, ss is the Statement itself).  v must have the same type
 // as at and is the structure being filled in.  p is the parent Node, or nil.
-<<<<<<< HEAD
-// d is the type dictionary cache of the current set of modules being parsed,
-=======
 // types is the type dictionary cache of the current set of modules being parsed,
->>>>>>> 6d9c12f1
 // which is used for looking up typedefs.  p is only used to set the Parent
 // field of a Node.  For example, given the following structure and variables:
 //
@@ -297,11 +267,7 @@
 // ds, of stmt that has the keyword "revision-date" along with the value of
 // vInc and its parent:
 //
-<<<<<<< HEAD
-//	typeMap[tInc]["revision-date"](ss, vInc, parent, d)
-=======
 //	typeMap[tInc]["revision-date"](ss, vInc, parent, types)
->>>>>>> 6d9c12f1
 //
 // Normal fields are all processed this same way.
 //
@@ -407,11 +373,7 @@
 			if name != "Parent" {
 				panic(fmt.Sprintf("interface field is %s, not Parent", name))
 			}
-<<<<<<< HEAD
-			fn = func(s *Statement, v, p reflect.Value, d *typeDictionary) error {
-=======
 			fn = func(stmt *Statement, v, p reflect.Value, types *typeDictionary) error {
->>>>>>> 6d9c12f1
 				if !p.Type().Implements(nodeType) {
 					panic(fmt.Sprintf("invalid interface: %v", f.Type.Kind()))
 				}
@@ -423,11 +385,7 @@
 			if name != "Name" {
 				panic(fmt.Sprintf("string field is %s, not Name", name))
 			}
-<<<<<<< HEAD
-			fn = func(s *Statement, v, _ reflect.Value, d *typeDictionary) error {
-=======
 			fn = func(stmt *Statement, v, _ reflect.Value, types *typeDictionary) error {
->>>>>>> 6d9c12f1
 				if v.Type() != at {
 					panic(fmt.Sprintf("got type %v, want %v", v.Type(), at))
 				}
@@ -447,11 +405,7 @@
 				if name != "Statement" {
 					panic(fmt.Sprintf("string field is %s, not Statement", name))
 				}
-<<<<<<< HEAD
-				fn = func(s *Statement, v, _ reflect.Value, d *typeDictionary) error {
-=======
 				fn = func(stmt *Statement, v, _ reflect.Value, types *typeDictionary) error {
->>>>>>> 6d9c12f1
 					if v.Type() != at {
 						panic(fmt.Sprintf("got type %v, want %v", v.Type(), at))
 					}
@@ -464,11 +418,7 @@
 			// Make sure our field type is also setup.
 			descend(name, f.Type)
 
-<<<<<<< HEAD
-			fn = func(s *Statement, v, p reflect.Value, d *typeDictionary) error {
-=======
 			fn = func(stmt *Statement, v, p reflect.Value, types *typeDictionary) error {
->>>>>>> 6d9c12f1
 				if v.Type() != at {
 					panic(fmt.Sprintf("given type %s, need type %s", v.Type(), at))
 				}
@@ -497,11 +447,7 @@
 				panic(fmt.Sprintf("invalid type: %v", st.Kind()))
 			case reflect.Ptr:
 				descend(name, st)
-<<<<<<< HEAD
-				fn = func(s *Statement, v, p reflect.Value, d *typeDictionary) error {
-=======
 				fn = func(stmt *Statement, v, p reflect.Value, types *typeDictionary) error {
->>>>>>> 6d9c12f1
 					if v.Type() != at {
 						panic(fmt.Sprintf("given type %s, need type %s", v.Type(), at))
 					}
