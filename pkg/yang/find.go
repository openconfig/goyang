--- conflicted
+++ resolved
@@ -28,12 +28,8 @@
 }
 
 // trimLocalPrefix trims the current module's prefix from the given name. If the
-<<<<<<< HEAD
-// name is not prefixed with it, the same string is returned unchanged.
-=======
 // name is not prefixed with the local module's prefix or is unprefixed
 // entirely, then the same string is returned unchanged.
->>>>>>> 8cfbb5aa
 func trimLocalPrefix(n Node, name string) string {
 	pfx := localPrefix(n)
 	if pfx != "" {
@@ -63,11 +59,8 @@
 		v = e.FieldByName("Import")
 		if v.IsValid() {
 			for _, i := range v.Interface().([]*Import) {
-<<<<<<< HEAD
-=======
 				// If the prefix matches the import statement,
 				// then search for the trimmed name in that module.
->>>>>>> 8cfbb5aa
 				pname := strings.TrimPrefix(name, i.Prefix.Name+":")
 				if pname == name {
 					continue
