// Copyright 2015 Google Inc.
//
// Licensed under the Apache License, Version 2.0 (the "License");
// you may not use this file except in compliance with the License.
// You may obtain a copy of the License at
//
//     http://www.apache.org/licenses/LICENSE-2.0
//
// Unless required by applicable law or agreed to in writing, software
// distributed under the License is distributed on an "AS IS" BASIS,
// WITHOUT WARRANTIES OR CONDITIONS OF ANY KIND, either express or implied.
// See the License for the specific language governing permissions and
// limitations under the License.

package yang

// The file contains the code to convert an AST (Node) tree into an Entry tree
// via the ToEntry function.  The entry tree, once fully resolved, is the
// product of this package.  The tree should have all types and references
// resolved.
//
// TODO(borman): handle types, leafrefs, and extensions

import (
	"errors"
	"fmt"
	"io"
	"math"
	"reflect"
	"sort"
	"strconv"
	"strings"

	"github.com/openconfig/goyang/pkg/indent"
)

// A TriState may be true, false, or unset
type TriState int

// The possible states of a TriState.
const (
	TSUnset = TriState(iota)
	TSTrue
	TSFalse
)

// Value returns the value of t as a boolean.  Unset is returned as false.
func (t TriState) Value() bool {
	return t == TSTrue
}

// String displays t as a string.
func (t TriState) String() string {
	switch t {
	case TSUnset:
		return "unset"
	case TSTrue:
		return "true"
	case TSFalse:
		return "false"
	default:
		return fmt.Sprintf("ts-%d", t)
	}
}

// deviationPresence stores whether certain attributes for a DeviateEntry-type
// Entry have been given deviation values. This is useful when the attribute
// doesn't have a presence indicator (e.g. non-pointers).
type deviationPresence struct {
	hasMinElements bool
	hasMaxElements bool
}

// Entry represents a single schema tree node, which can be a directory
// (containing a subtree) or a leaf node (which contains YANG types that have
// no children, e.g., leaf, leaf-list). They can be distinguished by whether
// their "Dir" field is nil. This object is created from a corresponding AST
// node after applying modifications (i.e. uses, augments, deviations). If
// Errors is not nil then it means semantic errors existed while converting the
// AST, in which case the only other valid field other than Errors is Node.
type Entry struct {
	Parent      *Entry    `json:"-"`
	Node        Node      `json:"-"` // the base node this Entry was derived from.
	Name        string    // our name, same as the key in our parent Dirs
	Description string    `json:",omitempty"` // description from node, if any
	Default     []string  `json:",omitempty"` // default from node, if any
	Units       string    `json:",omitempty"` // units associated with the type, if any
	Errors      []error   `json:"-"`          // list of errors encountered on this node
	Kind        EntryKind // kind of Entry
	Config      TriState  // config state of this entry, if known
	Prefix      *Value    `json:",omitempty"` // prefix to use from this point down
	Mandatory   TriState  `json:",omitempty"` // whether this entry is mandatory in the tree

	// Fields associated with directory nodes
	Dir map[string]*Entry `json:",omitempty"`
	Key string            `json:",omitempty"` // Optional key name for lists (i.e., maps)

	// Fields associated with leaf nodes
	Type *YangType `json:",omitempty"`

	// Extensions found
	Exts []*Statement `json:",omitempty"`

	// Fields associated with list nodes (both lists and leaf-lists)
	ListAttr *ListAttr `json:",omitempty"`

	RPC *RPCEntry `json:",omitempty"` // set if we are an RPC

	// Identities that are defined in this context, this is set if the Entry
	// is a module only.
	Identities []*Identity `json:",omitempty"`

	Augments   []*Entry                   `json:",omitempty"` // Augments defined in this entry.
	Augmented  []*Entry                   `json:",omitempty"` // Augments merged into this entry.
	Deviations []*DeviatedEntry           `json:"-"`          // Deviations associated with this entry.
	Deviate    map[deviationType][]*Entry `json:"-"`
	// deviationPresence tracks whether certain attributes for a DeviateEntry-type
	// Entry have been given deviation values.
	deviatePresence deviationPresence
	Uses            []*UsesStmt `json:",omitempty"` // Uses merged into this entry.

	// Extra maps all the unsupported fields to their values
	Extra map[string][]interface{} `json:"-"`

	// Annotation stores annotated values, and is not populated by this
	// library but rather can be used by calling code where additional
	// information should be stored alongside the Entry.
	Annotation map[string]interface{} `json:",omitempty"`

	// namespace stores the namespace of the Entry if it overrides the
	// root namespace within the schema tree. This is the case where an
	// entry is augmented into the tree, and it retains the namespace of
	// the augmenting entity per RFC6020 Section 7.15.2. The namespace
	// of the Entry should be accessed using the Namespace function.
	namespace *Value
}

// An RPCEntry contains information related to an RPC Node.
type RPCEntry struct {
	Input  *Entry
	Output *Entry
}

// A ListAttr is associated with an Entry that represents a List node
type ListAttr struct {
	MinElements uint64 // leaf-list or list MUST have at least min-elements
	MaxElements uint64 // leaf-list or list has at most max-elements
	OrderedBy   *Value // order of entries determined by "system" or "user"
}

// NewDefaultListAttr returns a new ListAttr object with min/max elements being
// set to 0/math.MaxUint64 respectively.
func NewDefaultListAttr() *ListAttr {
	return &ListAttr{
		MinElements: 0,
		MaxElements: math.MaxUint64,
	}
}

// A UsesStmt associates a *Uses with its referenced grouping *Entry
type UsesStmt struct {
	Uses     *Uses
	Grouping *Entry
}

// Modules returns the Modules structure that e is part of.  This is needed
// when looking for rooted nodes not part of this Entry tree.
func (e *Entry) Modules() *Modules {
	for e.Parent != nil {
		e = e.Parent
	}
	return e.Node.(*Module).modules
}

// IsDir returns true if e is a directory.
func (e *Entry) IsDir() bool {
	return e.Dir != nil
}

// IsLeaf returns true if e is a leaf i.e. is not a container, list, leaf-list,
// choice or case statement.
func (e *Entry) IsLeaf() bool {
	return !e.IsDir() && e.Kind == LeafEntry && e.ListAttr == nil
}

// IsLeafList returns true if e is a leaf-list.
func (e *Entry) IsLeafList() bool {
	return !e.IsDir() && e.Kind == LeafEntry && e.ListAttr != nil
}

// IsList returns true if e is a list.
func (e *Entry) IsList() bool {
	return e.IsDir() && e.ListAttr != nil
}

// IsContainer returns true if e is a container.
func (e *Entry) IsContainer() bool {
	return e.Kind == DirectoryEntry && e.ListAttr == nil
}

// IsChoice returns true if the entry is a choice node within the schema.
func (e *Entry) IsChoice() bool {
	return e.Kind == ChoiceEntry
}

// IsCase returns true if the entry is a case node within the schema.
func (e *Entry) IsCase() bool {
	return e.Kind == CaseEntry
}

// Print prints e to w in human readable form.
func (e *Entry) Print(w io.Writer) {
	if e.Description != "" {
		fmt.Fprintln(w)
		fmt.Fprintln(indent.NewWriter(w, "// "), e.Description)
	}
	if e.ReadOnly() {
		fmt.Fprintf(w, "RO: ")
	} else {
		fmt.Fprintf(w, "rw: ")
	}
	if e.Type != nil {
		fmt.Fprintf(w, "%s ", e.Type.Name)
	}
	switch {
	case e.Dir == nil && e.ListAttr != nil:
		fmt.Fprintf(w, "[]%s\n", e.Name)
		return
	case e.Dir == nil:
		fmt.Fprintf(w, "%s\n", e.Name)
		return
	case e.ListAttr != nil:
		fmt.Fprintf(w, "[%s]%s {\n", e.Key, e.Name) //}
	default:
		fmt.Fprintf(w, "%s {\n", e.Name) //}
	}
	var names []string
	for k := range e.Dir {
		names = append(names, k)
	}
	sort.Strings(names)
	for _, k := range names {
		e.Dir[k].Print(indent.NewWriter(w, "  "))
	}
	// { to match the brace below to keep brace matching working
	fmt.Fprintln(w, "}")
}

// An EntryKind is the kind of node an Entry is.  All leaf nodes are of kind
// LeafEntry.  A LeafList is also considered a leaf node.  All other kinds are
// directory nodes.
type EntryKind int

// Enumeration of the types of entries.
const (
	LeafEntry = EntryKind(iota)
	DirectoryEntry
	AnyDataEntry
	AnyXMLEntry
	CaseEntry
	ChoiceEntry
	InputEntry
	NotificationEntry
	OutputEntry
	DeviateEntry
)

// EntryKindToName maps EntryKind to their names
var EntryKindToName = map[EntryKind]string{
	LeafEntry:         "Leaf",
	DirectoryEntry:    "Directory",
	AnyDataEntry:      "AnyData",
	AnyXMLEntry:       "AnyXML",
	CaseEntry:         "Case",
	ChoiceEntry:       "Choice",
	InputEntry:        "Input",
	NotificationEntry: "Notification",
	OutputEntry:       "Output",
	DeviateEntry:      "Deviate",
}

func (k EntryKind) String() string {
	if s := EntryKindToName[k]; s != "" {
		return s
	}
	return fmt.Sprintf("unknown-entry-%d", k)
}

// newDirectory returns an empty directory Entry.
func newDirectory(n Node) *Entry {
	return &Entry{
		Kind:  DirectoryEntry,
		Dir:   make(map[string]*Entry),
		Node:  n,
		Name:  n.NName(),
		Extra: map[string][]interface{}{},
	}
}

// newLeaf returns an empty leaf Entry.
func newLeaf(n Node) *Entry {
	return &Entry{
		Kind:  LeafEntry,
		Node:  n,
		Name:  n.NName(),
		Extra: map[string][]interface{}{},
	}
}

// newError returns an error Entry using format and v to create the error
// contained in the node.  The location of the error is prepended.
func newError(n Node, format string, v ...interface{}) *Entry {
	e := &Entry{Node: n}
	e.errorf("%s: "+format, append([]interface{}{Source(n)}, v...)...)
	return e
}

// errorf appends the error constructed from string and v to the list of errors
// on e.
func (e *Entry) errorf(format string, v ...interface{}) {
	e.Errors = append(e.Errors, fmt.Errorf(format, v...))
}

// addError appends err to the list of errors on e if err is not nil.
func (e *Entry) addError(err error) {
	if err != nil {
		e.Errors = append(e.Errors, err)
	}
}

// importErrors imports all the errors from c and its children into e.
func (e *Entry) importErrors(c *Entry) {
	if c == nil {
		return
	}
	for _, err := range c.Errors {
		e.addError(err)
	}
	// TODO(borman): need to determine if the extensions have errors
	// for _, ce := range e.Exts {
	// 	e.importErrors(ce)
	// }
	for _, ce := range c.Dir {
		e.importErrors(ce)
	}
}

// checkErrors calls f on every error found in the tree e and its children.
func (e *Entry) checkErrors(f func(error)) {
	if e == nil {
		return
	}
	for _, e := range e.Dir {
		e.checkErrors(f)
	}
	for _, err := range e.Errors {
		f(err)
	}
	// TODO(borman): need to determine if the extensions have errors
	// for _, e := range e.Exts {
	// 	e.checkErrors(f)
	// }
}

// GetErrors returns a sorted list of errors found in e.
func (e *Entry) GetErrors() []error {
	// the seen map is used to eliminate duplicate errors.
	// Some entries will be processed more than once
	// (groupings in particular) and as such may cause
	// duplication of errors.
	seen := map[error]bool{}
	var errs []error
	e.checkErrors(func(err error) {
		if !seen[err] {
			errs = append(errs, err)
			seen[err] = true
		}
	})
	return errorSort(errs)
}

// add adds the directory entry key assigned to the provided value.
func (e *Entry) add(key string, value *Entry) *Entry {
	value.Parent = e
	if e.Dir[key] != nil {
		e.errorf("%s: duplicate key from %s: %s", Source(e.Node), Source(value.Node), key)
		return e
	}
	e.Dir[key] = value
	return e
}

// delete removes the directory entry key from the entry.
func (e *Entry) delete(key string) {
	if _, ok := e.Dir[key]; !ok {
		e.errorf("%s: unknown child key %s", Source(e.Node), key)
	}
	delete(e.Dir, key)
}

// GetWhenXPath returns the when XPath statement of e if able.
func (e *Entry) GetWhenXPath() (string, bool) {
	switch n := e.Node.(type) {
	case *Container:
		if n.When != nil && n.When.Statement() != nil {
			return n.When.Statement().Arg()
		}
	case *Leaf:
		if n.When != nil && n.When.Statement() != nil {
			return n.When.Statement().Arg()
		}
	case *LeafList:
		if n.When != nil && n.When.Statement() != nil {
			return n.When.Statement().Arg()
		}
	case *List:
		if n.When != nil && n.When.Statement() != nil {
			return n.When.Statement().Arg()
		}
	case *Choice:
		if n.When != nil && n.When.Statement() != nil {
			return n.When.Statement().Arg()
		}
	case *Case:
		if n.When != nil && n.When.Statement() != nil {
			return n.When.Statement().Arg()
		}
	case *AnyXML:
		if n.When != nil && n.When.Statement() != nil {
			return n.When.Statement().Arg()
		}
	case *AnyData:
		if n.When != nil && n.When.Statement() != nil {
			return n.When.Statement().Arg()
		}
	case *Augment:
		if n.When != nil && n.When.Statement() != nil {
			return n.When.Statement().Arg()
		}
	}
	return "", false
}

// entryCache is used to prevent unnecessary recursion into previously
// converted nodes.
var entryCache = map[Node]*Entry{}

// mergedSubmodule is used to prevent re-parsing a submodule that has already
// been merged into a particular entity when circular dependencies are being
// ignored. The keys of the map are a string that is formed by concatenating
// the name of the including (sub)module and the included submodule.
var mergedSubmodule = map[string]bool{}

// deviationType specifies an enumerated value covering the different substatements
// to the deviate statement.
type deviationType int64

const (
	// DeviationUnset specifies that the argument was unset, which is invalid.
	DeviationUnset deviationType = iota
	// DeviationNotSupported corresponds to the not-supported deviate argument.
	DeviationNotSupported
	// DeviationAdd corresponds to the add deviate argument to the deviate stmt.
	DeviationAdd
	// DeviationReplace corresponds to the replace argument to the deviate stmt.
	DeviationReplace
	// DeviationDelete corresponds to the delete argument to the deviate stmt.
	DeviationDelete
)

var (
	// fromDeviation maps from an enumerated deviation type to the YANG keyword.
	fromDeviation = map[deviationType]string{
		DeviationNotSupported: "not-supported",
		DeviationAdd:          "add",
		DeviationReplace:      "replace",
		DeviationDelete:       "delete",
		DeviationUnset:        "unknown",
	}

	// toDeviation maps from the YANG keyword to an enumerated deviation type.
	toDeviation = map[string]deviationType{
		"not-supported": DeviationNotSupported,
		"add":           DeviationAdd,
		"replace":       DeviationReplace,
		"delete":        DeviationDelete,
	}
)

func (d deviationType) String() string {
	return fromDeviation[d]
}

// DeviatedEntry stores a wrapped Entry that corresponds to a deviation.
type DeviatedEntry struct {
	Type         deviationType // Type specifies the deviation type.
	DeviatedPath string        // DeviatedPath corresponds to the path that is being deviated.
	// Entry is the embedded Entry storing the deviations that are made. Fields
	// are set to the value in the schema after the deviation has been applied.
	*Entry
}

// semCheckMaxElements checks whether the max-element argument is valid, and returns the specified value.
func semCheckMaxElements(v *Value) (uint64, error) {
	if v == nil || v.Name == "unbounded" {
		return math.MaxUint64, nil
	}
	val, err := strconv.ParseUint(v.Name, 10, 64)
	if err != nil {
		return val, fmt.Errorf(`%s: invalid max-elements value %q (expect "unbounded" or a positive integer): %v`, Source(v), v.Name, err)
	}
	if val == 0 {
		return val, fmt.Errorf(`%s: invalid max-elements value 0 (expect "unbounded" or a positive integer)`, Source(v))
	}
	return val, nil
}

// semCheckMinElements checks whether the min-element argument is valid, and returns the specified value.
func semCheckMinElements(v *Value) (uint64, error) {
	if v == nil {
		return 0, nil
	}
	val, err := strconv.ParseUint(v.Name, 10, 64)
	if err != nil {
		return val, fmt.Errorf(`%s: invalid min-elements value %q (expect a non-negative integer): %v`, Source(v), v.Name, err)
	}
	return val, nil
}

// ToEntry expands node n into a directory Entry.  Expansion is based on the
// YANG tags in the structure behind n.  ToEntry must only be used
// with nodes that are directories, such as top level modules and sub-modules.
// ToEntry never returns nil.  Any errors encountered are found in the Errors
// fields of the returned Entry and its children.  Use GetErrors to determine
// if there were any errors.
func ToEntry(n Node) (e *Entry) {
	if n == nil {
		err := errors.New("ToEntry called on nil AST node")
		return &Entry{
			Node:   &ErrorNode{Error: err},
			Errors: []error{err},
		}
	}
	ms := RootNode(n).modules
	if e := entryCache[n]; e != nil {
		return e
	}
	defer func() {
		entryCache[n] = e
	}()

	// Copy in the extensions from our Node, if any.
	defer func(n Node) {
		if e != nil {
			e.Exts = append(e.Exts, n.Exts()...)
		}
	}(n)

	// tristateValue returns TSTrue if i contains the value of true, TSFalse
	// if it contains the value of false, and TSUnset if i does not have
	// a set value (for instance, i is nil).  An error is returned if i
	// contains a value other than true or false.
	tristateValue := func(i interface{}) (TriState, error) {
		if v, ok := i.(*Value); ok && v != nil {
			switch v.Name {
			case "true":
				return TSTrue, nil
			case "false":
				return TSFalse, nil
			default:
				return TSUnset, fmt.Errorf("%s: invalid config value: %s", Source(n), v.Name)
			}
		}
		return TSUnset, nil
	}

	var err error
	// Handle non-directory nodes (leaf, leafref, and oddly enough, uses).
	switch s := n.(type) {
	case *Leaf:
		e := newLeaf(n)
		if errs := s.Type.resolve(ms.typeDict); errs != nil {
			e.Errors = errs
		}
		if s.Description != nil {
			e.Description = s.Description.Name
		}
		if s.Default != nil {
			e.Default = []string{s.Default.Name}
		}
		e.Type = s.Type.YangType
		e.Config, err = tristateValue(s.Config)
		e.addError(err)
		e.Prefix = getRootPrefix(e)
		addExtraKeywordsToLeafEntry(n, e)
		e.Mandatory, err = tristateValue(s.Mandatory)
		e.addError(err)
		return e
	case *LeafList:
		// Create the equivalent leaf element that we are a list of.
		// We can then just annotate it as a list rather than a leaf.
		leaf := &Leaf{
			Name:        s.Name,
			Source:      s.Source,
			Parent:      s.Parent,
			Extensions:  s.Extensions,
			Config:      s.Config,
			Description: s.Description,
			IfFeature:   s.IfFeature,
			Must:        s.Must,
			Reference:   s.Reference,
			Status:      s.Status,
			Type:        s.Type,
			Units:       s.Units,
			When:        s.When,
		}

		e = ToEntry(leaf)
		e.ListAttr = NewDefaultListAttr()
		e.ListAttr.OrderedBy = s.OrderedBy
		var err error
		if e.ListAttr.MaxElements, err = semCheckMaxElements(s.MaxElements); err != nil {
			e.addError(err)
		}
		if e.ListAttr.MinElements, err = semCheckMinElements(s.MinElements); err != nil {
			e.addError(err)
		}
		if len(s.Default) != 0 {
			for _, def := range s.Default {
				e.Default = append(e.Default, def.Name)
			}
		}
		e.Prefix = getRootPrefix(e)
		addExtraKeywordsToLeafEntry(n, e)
		return e
	case *Uses:
		g := FindGrouping(s, s.Name, map[string]bool{})
		if g == nil {
			return newError(n, "unknown group: %s", s.Name)
		}
		// We need to return a duplicate so we resolve properly
		// when the group is used in multiple locations and the
		// grouping has a leafref that references outside the group.
		e = ToEntry(g).dup()
		addExtraKeywordsToLeafEntry(n, e)
		return e
	}

	e = newDirectory(n)

	// Special handling for individual Node types.  Lists are like any other
	// node except a List has a ListAttr.
	//
	// Nodes of identified special kinds have their Kind set here.
	switch s := n.(type) {
	case *List:
		e.ListAttr = NewDefaultListAttr()
		e.ListAttr.OrderedBy = s.OrderedBy
		var err error
		if e.ListAttr.MaxElements, err = semCheckMaxElements(s.MaxElements); err != nil {
			e.addError(err)
		}
		if e.ListAttr.MinElements, err = semCheckMinElements(s.MinElements); err != nil {
			e.addError(err)
		}
	case *Choice:
		e.Kind = ChoiceEntry
		if s.Default != nil {
			e.Default = []string{s.Default.Name}
		}
	case *Case:
		e.Kind = CaseEntry
	case *AnyData:
		e.Kind = AnyDataEntry
	case *AnyXML:
		e.Kind = AnyXMLEntry
	case *Input:
		e.Kind = InputEntry
	case *Output:
		e.Kind = OutputEntry
	case *Notification:
		e.Kind = NotificationEntry
	case *Deviate:
		e.Kind = DeviateEntry
	}

	// Use Elem to get the Value of structure that n is pointing to.
	v := reflect.ValueOf(n).Elem()
	t := v.Type()
	found := false

	for i := t.NumField() - 1; i > 0; i-- {
		f := t.Field(i)
		yang := f.Tag.Get("yang")
		if yang == "" {
			continue
		}
		fv := v.Field(i)
		name := strings.Split(yang, ",")[0]
		switch name {
		case "":
			e.addError(fmt.Errorf("%s: nil statement", Source(n)))
		case "config":
			e.Config, err = tristateValue(fv.Interface())
			e.addError(err)
		case "description":
			if v := fv.Interface().(*Value); v != nil {
				e.Description = v.Name
			}
		case "prefix":
			if v := fv.Interface().(*Value); v != nil {
				e.Prefix = v
			}
		case "action":
			for _, r := range fv.Interface().([]*Action) {
				e.add(r.Name, ToEntry(r))
			}
		case "augment":
			for _, a := range fv.Interface().([]*Augment) {
				ne := ToEntry(a)
				ne.Parent = e
				e.Augments = append(e.Augments, ne)
			}
		case "anydata":
			for _, a := range fv.Interface().([]*AnyData) {
				e.add(a.Name, ToEntry(a))
			}
		case "anyxml":
			for _, a := range fv.Interface().([]*AnyXML) {
				e.add(a.Name, ToEntry(a))
			}
		case "case":
			for _, a := range fv.Interface().([]*Case) {
				e.add(a.Name, ToEntry(a))
			}
		case "choice":
			for _, a := range fv.Interface().([]*Choice) {
				e.add(a.Name, ToEntry(a))
			}
		case "container":
			for _, a := range fv.Interface().([]*Container) {
				e.add(a.Name, ToEntry(a))
			}
		case "grouping":
			for _, a := range fv.Interface().([]*Grouping) {
				// We just want to parse the grouping to
				// collect errors.
				e.importErrors(ToEntry(a))
			}
		case "import":
			// Import only makes types and such available.
			// There is nothing else for us to do.
		case "include":
			for _, a := range fv.Interface().([]*Include) {
				// Handle circular dependencies between submodules. This can occur in
				// two ways:
				//  - Where submodule A imports submodule B, and vice versa then the
				//    whilst processing A we will also try and process A (learnt via
				//    B). The default case of the switch handles this case.
				//  - Where submodule A imports submodule B that imports C, which also
				//    imports A, then we need to check whether we already have merged
				//    the specified module during this parse attempt. We check this
				//    against a map of merged submodules.
				// The key of the map used is a synthesised value which is formed by
				// concatenating the name of this node and the included submodule,
				// separated by a ":".
				srcToIncluded := a.Module.Name + ":" + n.NName()
				includedToSrc := n.NName() + ":" + a.Module.Name

				switch {
				case mergedSubmodule[srcToIncluded]:
					// We have already merged this module, so don't try and do it
					// again.
					continue
				case !mergedSubmodule[includedToSrc] && a.Module.NName() != n.NName():
					// We have not merged A->B, and B != B hence go ahead and merge.
					includedToParent := a.Module.Name + ":" + a.Module.BelongsTo.Name
					if mergedSubmodule[includedToParent] {
						// Don't try and re-import submodules that have already been imported
						// into the top-level module. Note that this ensures that we get to the
						// top the tree (whichever the actual module for the chain of
						// submodules is). The tracking of the immediate parent is achieved
						// through 'key', which ensures that we do not end up in loops
						// walking through a sub-cycle of the include graph.
						continue
					}
					mergedSubmodule[srcToIncluded] = true
					mergedSubmodule[includedToParent] = true
					e.merge(a.Module.Prefix, nil, ToEntry(a.Module))
				case ParseOptions.IgnoreSubmoduleCircularDependencies:
					continue
				default:
					e.addError(fmt.Errorf("%s: has a circular dependency, importing %s", n.NName(), a.Module.NName()))
				}
			}
		case "leaf":
			for _, a := range fv.Interface().([]*Leaf) {
				e.add(a.Name, ToEntry(a))
			}
		case "leaf-list":
			for _, a := range fv.Interface().([]*LeafList) {
				e.add(a.Name, ToEntry(a))
			}
		case "list":
			for _, a := range fv.Interface().([]*List) {
				e.add(a.Name, ToEntry(a))
			}
		case "key":
			if v := fv.Interface().(*Value); v != nil {
				e.Key = v.Name
			}
		case "notification":
			for _, a := range fv.Interface().([]*Notification) {
				e.add(a.Name, ToEntry(a))
			}
		case "rpc":
			// TODO(borman): what do we do with these?
			// seems fine to ignore them for now, we are
			// just interested in the tree structure.
			for _, r := range fv.Interface().([]*RPC) {
				switch rpc := ToEntry(r); {
				case rpc.RPC == nil:
					// When "rpc" has no "input" or "output" children
					rpc.RPC = &RPCEntry{}
					fallthrough
				default:
					e.add(r.Name, rpc)
				}
			}

		case "input":
			if i := fv.Interface().(*Input); i != nil {
				if e.RPC == nil {
					e.RPC = &RPCEntry{}
				}
				in := ToEntry(i)
				in.Parent = e
				e.RPC.Input = in
				e.RPC.Input.Name = "input"
				e.RPC.Input.Kind = InputEntry
			}
		case "output":
			if o := fv.Interface().(*Output); o != nil {
				if e.RPC == nil {
					e.RPC = &RPCEntry{}
				}
				out := ToEntry(o)
				out.Parent = e
				e.RPC.Output = out
				e.RPC.Output.Name = "output"
				e.RPC.Output.Kind = OutputEntry
			}
		case "identity":
			if i := fv.Interface().([]*Identity); i != nil {
				e.Identities = i
			}
		case "uses":
			for _, a := range fv.Interface().([]*Uses) {
				grouping := ToEntry(a)
				e.merge(nil, nil, grouping)
				if ParseOptions.StoreUses {
					e.Uses = append(e.Uses, &UsesStmt{a, grouping.shallowDup()})
				}
			}
		case "type":
			// The type keyword is specific to deviate to change a type. Other type handling
			// (e.g., leaf type resolution) is done outside of this case.
			n, ok := n.(*Deviate)
			if !ok {
				e.addError(fmt.Errorf("unexpected type found, only valid under Deviate, is %T", n))
				continue
			}

			if n.Type != nil {
				if errs := n.Type.resolve(ms.typeDict); errs != nil {
					e.addError(fmt.Errorf("deviation has unresolvable type, %v", errs))
					continue
				}
				e.Type = n.Type.YangType
			}
			continue
		// Keywords that do not need to be handled as an Entry as they are added
		// to other dictionaries.
		case "default":
			switch e.Kind {
			case LeafEntry, ChoiceEntry:
				// default is handled separately for leaf, leaf-list and choice
			case DeviateEntry:
				// handle deviate statements.
				// TODO(wenovus): support refine statement's default substatement.
				d, ok := fv.Interface().(*Value)
				if !ok {
					e.addError(fmt.Errorf("%s: unexpected default type in %s:%s", Source(n), n.Kind(), n.NName()))
				}
				// TODO(wenovus): deviate statement and refine statement should
				// allow multiple default substatements for leaf-list types (YANG1.1).
				if d != nil {
					e.Default = []string{d.asString()}
				}
			}
		case "typedef":
			continue
		case "deviation":
			if a := fv.Interface().([]*Deviation); a != nil {
				for _, d := range a {
					e.Deviations = append(e.Deviations, &DeviatedEntry{
						Entry:        ToEntry(d),
						DeviatedPath: d.Statement().Argument,
					})

					for _, sd := range d.Deviate {
						if sd.Type != nil {
							sd.Type.resolve(ms.typeDict)
						}
					}
				}
			}
		case "deviate":
			if a := fv.Interface().([]*Deviate); a != nil {
				for _, d := range a {
					de := ToEntry(d)

					dt, ok := toDeviation[d.Statement().Argument]
					if !ok {
						e.addError(fmt.Errorf("%s: unknown deviation type in %s:%s", Source(n), n.Kind(), n.NName()))
						continue
					}

					if e.Deviate == nil {
						e.Deviate = map[deviationType][]*Entry{}
					}

					e.Deviate[dt] = append(e.Deviate[dt], de)
				}
			}
		case "mandatory":
			v, ok := fv.Interface().(*Value)
			if !ok {
				e.addError(fmt.Errorf("%s: did not get expected value type", Source(n)))
			}
			e.Mandatory, err = tristateValue(v)
			e.addError(err)
		case "max-elements", "min-elements":
			if e.Kind != DeviateEntry {
				continue
			}
			// we can get max-elements or min-elements in a deviate statement, so create the
			// corresponding logic.
			v, ok := fv.Interface().(*Value)
			if !ok {
				e.addError(fmt.Errorf("%s: max or min elements had wrong type, %s:%s", Source(n), n.Kind(), n.NName()))
				continue
			}

			if e.ListAttr == nil {
				e.ListAttr = NewDefaultListAttr()
			}

			// Only record the deviation if the statement exists.
			if v != nil {
				var err error
				if name == "max-elements" {
					e.deviatePresence.hasMaxElements = true
					if e.ListAttr.MaxElements, err = semCheckMaxElements(v); err != nil {
						e.addError(err)
					}
				} else {
					e.deviatePresence.hasMinElements = true
					if e.ListAttr.MinElements, err = semCheckMinElements(v); err != nil {
						e.addError(err)
					}
				}
			}
		case "units":
			v, ok := fv.Interface().(*Value)
			if !ok {
				e.addError(fmt.Errorf("%s: units had wrong type, %s:%s", Source(n), n.Kind(), n.NName()))
			}
			if v != nil {
				e.Units = v.asString()
			}
		// TODO(borman): unimplemented keywords
		case "belongs-to",
			"contact",
			"extension",
			"feature",
			"if-feature",
			"must",
			"namespace",
			"ordered-by",
			"organization",
			"presence",
			"reference",
			"revision",
			"status",
			"unique",
			"when",
			"yang-version":
			e.Extra[name] = append(e.Extra[name], fv.Interface())
			continue

		case "Ext", "Name", "Parent", "Statement":
			// These are meta-keywords used internally
			continue
		default:
			e.addError(fmt.Errorf("%s: unexpected statement: %s", Source(n), name))
			continue

		}
		// We found at least one field.
		found = true
	}
	if !found {
		return newError(n, "%T: cannot be converted to a *Entry", n)
	}
	// If prefix isn't set, provide it based on our root node (module)
	if e.Prefix == nil {
		e.Prefix = getRootPrefix(e)
	}

	return e
}

// addExtraKeywordsToLeafEntry stores the values for unimplemented keywords in leaf entries.
func addExtraKeywordsToLeafEntry(n Node, e *Entry) {
	v := reflect.ValueOf(n).Elem()
	t := v.Type()

	for i := t.NumField() - 1; i > 0; i-- {
		f := t.Field(i)
		yang := f.Tag.Get("yang")
		if yang == "" {
			continue
		}
		fv := v.Field(i)
		name := strings.Split(yang, ",")[0]
		switch name {
		case "if-feature",
			"must",
			"reference",
			"status",
			"when":
			e.Extra[name] = append(e.Extra[name], fv.Interface())
		}
	}
}

// getRootPrefix returns the prefix of e's root node (module)
func getRootPrefix(e *Entry) *Value {
	if m := RootNode(e.Node); m != nil {
		return m.getPrefix()
	}
	return nil
}

// Augment processes augments in e, return the number of augments processed
// and the augments skipped.  If addErrors is true then missing augments will
// generate errors.
func (e *Entry) Augment(addErrors bool) (processed, skipped int) {
	// Now process the augments we found
	// NOTE(borman): is it possible this will fail if the augment refers
	// to some removed sibling that has not been processed?  Perhaps this
	// should be done after the entire tree is built.  Is it correct to
	// assume augment paths are data tree paths and not schema tree paths?
	// Augments can depend upon augments.  We need to figure out how to
	// order the augments (or just keep trying until we can make no further
	// progress)
	var unapplied []*Entry
	for _, a := range e.Augments {
		target := a.Find(a.Name)
		if target == nil {
			if addErrors {
				e.errorf("%s: augment %s not found", Source(a.Node), a.Name)
			}
			skipped++
			unapplied = append(unapplied, a)
			continue
		}
		// Augments do not have a prefix we merge in, just a node.
		// We retain the namespace from the original context of the
		// augment since the nodes have this namespace even though they
		// are merged into another entry.
		processed++
		target.merge(nil, a.Namespace(), a)
		target.Augmented = append(target.Augmented, a.shallowDup())
	}
	e.Augments = unapplied
	return processed, skipped
}

// ApplyDeviate walks the deviations within the supplied entry, and applies them to the
// schema.
func (e *Entry) ApplyDeviate() []error {
	var errs []error
	appendErr := func(err error) { errs = append(errs, err) }
	for _, d := range e.Deviations {
		deviatedNode := e.Find(d.DeviatedPath)
		if deviatedNode == nil {
			appendErr(fmt.Errorf("cannot find target node to deviate, %s", d.DeviatedPath))
			continue
		}

		for dt, dv := range d.Deviate {
			for _, devSpec := range dv {
				switch dt {
				case DeviationAdd, DeviationReplace:
					if devSpec.Config != TSUnset {
						deviatedNode.Config = devSpec.Config
					}

<<<<<<< HEAD
					// FIXME(wenbli): Add tests.
					if len(devSpec.Default) > 0 {
						switch dt {
						case DeviationAdd:
							switch {
							case deviatedNode.IsLeafList():
								deviatedNode.Default = append(deviatedNode.Default, devSpec.Default...)
							case len(devSpec.Default) > 1:
								appendErr(fmt.Errorf("%s: tried to add more than one default to a non-leaflist entry at deviation", Source(e.Node)))
							case len(deviatedNode.Default) != 0:
								appendErr(fmt.Errorf("%s: tried to add a default value to an entry that already has a default value", Source(e.Node)))
							case len(devSpec.Default) == 1 && len(deviatedNode.Default) == 0:
								deviatedNode.Default = append([]string{}, devSpec.Default[0])
							}
						case DeviationReplace:
							deviatedNode.Default = append([]string{}, devSpec.Default...)
=======
					if devSpec.Default != "" {
						switch dt {
						case DeviationAdd:
							if deviatedNode.Default != "" {
								appendErr(fmt.Errorf("tried to deviate add a default statement when one already exists: %q", deviatedNode.Default))
							} else {
								deviatedNode.Default = devSpec.Default
							}
						case DeviationReplace:
							deviatedNode.Default = devSpec.Default
>>>>>>> 479b760e
						}
					}

					if devSpec.Mandatory != TSUnset {
						deviatedNode.Mandatory = devSpec.Mandatory
					}

					if devSpec.deviatePresence.hasMinElements {
						if !deviatedNode.IsList() && !deviatedNode.IsLeafList() {
							appendErr(fmt.Errorf("tried to deviate min-elements on a non-list type %s", deviatedNode.Kind))
							continue
						}
						deviatedNode.ListAttr.MinElements = devSpec.ListAttr.MinElements
					}

					if devSpec.deviatePresence.hasMaxElements {
						if !deviatedNode.IsList() && !deviatedNode.IsLeafList() {
							appendErr(fmt.Errorf("tried to deviate max-elements on a non-list type %s", deviatedNode.Kind))
							continue
						}
						deviatedNode.ListAttr.MaxElements = devSpec.ListAttr.MaxElements
					}

					if devSpec.Units != "" {
						deviatedNode.Units = devSpec.Units
					}

					if devSpec.Type != nil {
						deviatedNode.Type = devSpec.Type
					}

				case DeviationNotSupported:
					dp := deviatedNode.Parent
					if dp == nil {
						appendErr(fmt.Errorf("%s: node %s does not have a valid parent, but deviate not-supported references one", Source(e.Node), e.Name))
						continue
					}
					dp.delete(deviatedNode.Name)
				case DeviationDelete:
					if devSpec.Config != TSUnset {
						deviatedNode.Config = TSUnset
					}

<<<<<<< HEAD
					if len(devSpec.Default) > 0 {
						switch {
						case deviatedNode.IsLeafList():
							// It is unclear from RFC7950 on how deviate delete works
							// when there are duplicate leaf-list values.
							appendErr(fmt.Errorf("%s: deviate delete on default statements unsupported for leaf-lists, please use replace instead", Source(e.Node)))
						case len(deviatedNode.Default) == 0:
							appendErr(fmt.Errorf("%s: tried to deviate delete a default statement that doesn't exist", Source(e.Node)))
						case devSpec.Default[0] != deviatedNode.Default[0]:
							appendErr(fmt.Errorf("%s: tried to deviate delete a default statement with a non-matching keyword", Source(e.Node)))
						default:
							deviatedNode.Default = nil
=======
					if devSpec.Default != "" {
						if devSpec.Default == deviatedNode.Default {
							deviatedNode.Default = ""
						} else {
							appendErr(fmt.Errorf("%s: tried to deviate delete a default statement that doesn't exist or with a non-matching keyword", Source(e.Node)))
>>>>>>> 479b760e
						}
					}

					if devSpec.Mandatory != TSUnset {
						deviatedNode.Mandatory = TSUnset
					}

					if devSpec.deviatePresence.hasMinElements {
						if !deviatedNode.IsList() && !deviatedNode.IsLeafList() {
							appendErr(fmt.Errorf("tried to deviate min-elements on a non-list type %s", deviatedNode.Kind))
							continue
						}
						if deviatedNode.ListAttr.MinElements != devSpec.ListAttr.MinElements {
							// Argument value must match:
							// https://tools.ietf.org/html/rfc7950#section-7.20.3.2
							appendErr(fmt.Errorf("min-element value %d differs from deviation's min-element value %d for entry %v", devSpec.ListAttr.MinElements, deviatedNode.ListAttr.MinElements, d.DeviatedPath))
						}
						deviatedNode.ListAttr.MinElements = 0
					}

					if devSpec.deviatePresence.hasMaxElements {
						if !deviatedNode.IsList() && !deviatedNode.IsLeafList() {
							appendErr(fmt.Errorf("tried to deviate max-elements on a non-list type %s", deviatedNode.Kind))
							continue
						}
						if deviatedNode.ListAttr.MaxElements != devSpec.ListAttr.MaxElements {
							appendErr(fmt.Errorf("max-element value %d differs from deviation's max-element value %d for entry %v", devSpec.ListAttr.MaxElements, deviatedNode.ListAttr.MaxElements, d.DeviatedPath))
						}
						deviatedNode.ListAttr.MaxElements = math.MaxUint64
					}

				default:
					appendErr(fmt.Errorf("invalid deviation type %s", dt))
				}
			}
		}
	}

	return errs
}

// FixChoice inserts missing Case entries for non-case entries within a choice
// entry.
func (e *Entry) FixChoice() {
	if e.Kind == ChoiceEntry && len(e.Errors) == 0 {
		for k, ce := range e.Dir {
			if ce.Kind != CaseEntry {
				ne := &Entry{
					Parent: e,
					Node: &Case{
						Parent:     ce.Node.ParentNode(),
						Name:       ce.Node.NName(),
						Source:     ce.Node.Statement(),
						Extensions: ce.Node.Exts(),
					},
					Name:   ce.Name,
					Kind:   CaseEntry,
					Config: ce.Config,
					Prefix: ce.Prefix,
					Dir:    map[string]*Entry{ce.Name: ce},
					Extra:  map[string][]interface{}{},
				}
				ce.Parent = ne
				e.Dir[k] = ne
			}
		}
	}
	for _, ce := range e.Dir {
		ce.FixChoice()
	}
}

// ReadOnly returns true if e is a read-only variable (config == false).
// If Config is unset in e, then false is returned if e has no parent,
// otherwise the value parent's ReadOnly is returned.
func (e *Entry) ReadOnly() bool {
	switch {
	case e == nil:
		// We made it all the way to the root of the tree
		return false
	case e.Kind == OutputEntry:
		return true
	case e.Config == TSUnset:
		return e.Parent.ReadOnly()
	default:
		return !e.Config.Value()
	}
}

// Find finds the Entry named by name relative to e.
func (e *Entry) Find(name string) *Entry {
	if e == nil || name == "" {
		return nil
	}
	parts := strings.Split(name, "/")

	// If parts[0] is "" then this path started with a /
	// and we need to find our parent.
	if parts[0] == "" {
		for e.Parent != nil {
			e = e.Parent
		}
		parts = parts[1:]

		// Since this module might use a different prefix that isn't
		// the prefix that the module itself uses then we need to resolve
		// the module into its local prefix to find it.
		pfxMap := map[string]string{
			// Seed the map with the local module - we use GetPrefix just
			// in case the module is a submodule.
			e.Node.(*Module).GetPrefix(): e.Prefix.Name,
		}

		// Add a map between the prefix used in the import statement, and
		// the prefix that is used in the module itself.
		for _, i := range e.Node.(*Module).Import {
			// Resolve the module using the current module set, since we may
			// not have populated the Module for the entry yet.
			m, ok := e.Node.(*Module).modules.Modules[i.Name]
			if !ok {
				e.addError(fmt.Errorf("cannot find a module with name %s when looking at imports in %s", i.Name, e.Path()))
				return nil
			}

			pfxMap[i.Prefix.Name] = m.Prefix.Name
		}

		if prefix, _ := getPrefix(parts[0]); prefix != "" {
			pfx, ok := pfxMap[prefix]
			if !ok {
				// This is an undefined prefix within our context, so
				// we can't do anything about resolving it.
				e.addError(fmt.Errorf("invalid module prefix %s within module %s, defined prefix map: %v", prefix, e.Name, pfxMap))
				return nil
			}
			m, err := e.Modules().FindModuleByPrefix(pfx)
			if err != nil {
				e.addError(err)
				return nil
			}
			if e.Node.(*Module) != m {
				e = ToEntry(m)
			}
		}
	}

	for _, part := range parts {
		switch {
		case e == nil:
			return nil
		case part == ".":
		case part == "..":
			e = e.Parent
		case e.RPC != nil:
			_, part = getPrefix(part)
			switch part {
			case "input":
				e = e.RPC.Input
			case "output":
				e = e.RPC.Output
			}
		default:
			_, part = getPrefix(part)
			switch part {
			case ".":
			case "", "..":
				return nil
			default:
				e = e.Dir[part]
			}
		}
	}
	return e
}

// Path returns the path to e. A nil Entry returns "".
func (e *Entry) Path() string {
	if e == nil {
		return ""
	}
	return e.Parent.Path() + "/" + e.Name
}

// Namespace returns the YANG/XML namespace Value for e as mounted in the Entry
// tree (e.g., as placed by grouping statements).
//
// Per RFC6020 section 7.12, the namespace on elements in the tree due to a
// "uses" statement is that of the where the uses statement occurs, i.e., the
// user, rather than creator (grouping) of those elements, so we follow the
// usage (Entry) tree up to the parent before obtaining the (then adjacent) root
// node for its namespace Value.
func (e *Entry) Namespace() *Value {
	// Make e the root parent entry
	for ; e.Parent != nil; e = e.Parent {
		if e.namespace != nil {
			return e.namespace
		}
	}

	// Return the namespace of a valid root parent entry
	if e != nil && e.Node != nil {
		if root := RootNode(e.Node); root != nil {
			if root.Kind() == "submodule" {
				root = root.modules.Modules[root.BelongsTo.Name]
				if root == nil {
					return new(Value)
				}
			}
			return root.Namespace
		}
	}

	// Otherwise return an empty namespace Value (rather than nil)
	return new(Value)
}

// InstantiatingModule returns the YANG module which instantiated the Entry
// within the schema tree - using the same rules described in the documentation
// of the Namespace function. The namespace is resolved in the module name. This
// approach to namespacing is used when serialising YANG-modelled data to JSON as
// per RFC7951.
func (e *Entry) InstantiatingModule() (string, error) {
	n := e.Namespace()
	if n == nil {
		return "", fmt.Errorf("entry %s had nil namespace", e.Name)
	}

	module, err := e.Modules().FindModuleByNamespace(n.Name)
	if err != nil {
		return "", fmt.Errorf("could not find module %q when retrieving namespace for %s", n.Name, e.Name)
	}
	return module.Name, nil
}

// shallowDup makes a shallow duplicate of e (only direct children are
// duplicated; grandchildren and deeper descendants are deleted).
func (e *Entry) shallowDup() *Entry {
	// Warning: if we add any elements to Entry that should not be
	// copied we will have to explicitly uncopy them.
	ne := *e

	// Now only copy direct children, clear their Dir, and fix up
	// Parent pointers.
	if e.Dir != nil {
		ne.Dir = make(map[string]*Entry, len(e.Dir))
		for k, v := range e.Dir {
			de := *v
			de.Dir = nil
			de.Parent = &ne
			ne.Dir[k] = &de
		}
	}
	return &ne
}

// dup makes a deep duplicate of e.
func (e *Entry) dup() *Entry {
	// Warning: if we add any elements to Entry that should not be
	// copied we will have to explicitly uncopy them.
	// It is possible we may want to do a deep copy on some other fields,
	// such as Exts, Choice and Case, but it is not clear that we need
	// to do that.
	ne := *e

	// Now recurse down to all of our children, fixing up Parent
	// pointers as we go.
	if e.Dir != nil {
		ne.Dir = make(map[string]*Entry, len(e.Dir))
		for k, v := range e.Dir {
			de := v.dup()
			de.Parent = &ne
			ne.Dir[k] = de
		}
	}
	return &ne
}

// merge merges a duplicate of oe.Dir into e.Dir, setting the prefix of each
// element to prefix, if not nil.  It is an error if e and oe contain common
// elements.
func (e *Entry) merge(prefix *Value, namespace *Value, oe *Entry) {
	e.importErrors(oe)
	for k, v := range oe.Dir {
		v := v.dup()
		if prefix != nil {
			v.Prefix = prefix
		}
		if namespace != nil {
			v.namespace = namespace
		}
		if se := e.Dir[k]; se != nil {
			er := newError(oe.Node, `Duplicate node %q in %q from:
   %s: %s
   %s: %s`, k, e.Name, Source(v.Node), v.Name, Source(se.Node), se.Name)
			e.addError(er.Errors[0])
		} else {
			v.Parent = e
			v.Exts = append(v.Exts, oe.Exts...)
			e.Dir[k] = v
		}
	}
}

// nless returns -1 if a is less than b, 0 if a == b, and 1 if a > b.
// If a and b are both numeric, then nless compares them as numbers,
// otherwise they are compared lexicographically.
func nless(a, b string) int {
	an, ae := strconv.Atoi(a)
	bn, be := strconv.Atoi(b)
	switch {
	case ae == nil && be == nil:
		switch {
		case an < bn:
			return -1
		case an > bn:
			return 1
		default:
			return 0
		}
	case a < b:
		return -1
	case a > b:
		return 1
	default:
		return 0
	}
}

type sError struct {
	s   string
	err error
}

type sortedErrors []sError

func (s sortedErrors) Len() int      { return len(s) }
func (s sortedErrors) Swap(i, j int) { s[i], s[j] = s[j], s[i] }
func (s sortedErrors) Less(i, j int) bool {
	// We expect the error strings to be composed of error messages,
	// line numbers, etc. delimited by ":".
	const errorSplitCount = 4
	fi := strings.SplitN(s[i].s, ":", errorSplitCount)
	fj := strings.SplitN(s[j].s, ":", errorSplitCount)
	// First, order the errors by the file name.
	if fi[0] < fj[0] {
		return true
	}
	if fi[0] > fj[0] {
		return false
	}

	// compare remaining indices of the error string slices
	// in order to create a total ordering.
	for i := 1; i < errorSplitCount; i++ {
		switch {
		// Handle when an expected index doesn't exist.
		case len(fj) == i:
			return false
		case len(fi) == i:
			return true
		}

		switch nless(fi[i], fj[i]) {
		case -1:
			return true
		case 1:
			return false
		}
	}
	return false
}

// errorSort sorts the strings in the errors slice assuming each line starts
// with file:line:col.  Line and column number are sorted numerically.
// Duplicate errors are stripped.
func errorSort(errors []error) []error {
	switch len(errors) {
	case 0:
		return nil
	case 1:
		return errors
	}
	elist := make(sortedErrors, len(errors))
	for x, err := range errors {
		elist[x] = sError{err.Error(), err}
	}
	sort.Sort(elist)
	errors = make([]error, len(errors))
	i := 0
	for _, err := range elist {
		if i > 0 && reflect.DeepEqual(err.err, errors[i-1]) {
			continue
		}
		errors[i] = err.err
		i++
	}
	return errors[:i]
}

// SingleDefaultValue returns the schema default value for e, if any. If the leaf
// has no explicit default, its type default (if any) will be used.
func (e *Entry) SingleDefaultValue() string {
	if len(e.Default) > 0 {
		return e.Default[0]
	} else if typ := e.Type; typ != nil {
		if leaf, ok := e.Node.(*Leaf); ok {
			if leaf.Mandatory == nil || leaf.Mandatory.Name == "false" {
				return typ.Default
			}
		}
	}
	return ""
}<|MERGE_RESOLUTION|>--- conflicted
+++ resolved
@@ -1108,8 +1108,6 @@
 						deviatedNode.Config = devSpec.Config
 					}
 
-<<<<<<< HEAD
-					// FIXME(wenbli): Add tests.
 					if len(devSpec.Default) > 0 {
 						switch dt {
 						case DeviationAdd:
@@ -1125,18 +1123,6 @@
 							}
 						case DeviationReplace:
 							deviatedNode.Default = append([]string{}, devSpec.Default...)
-=======
-					if devSpec.Default != "" {
-						switch dt {
-						case DeviationAdd:
-							if deviatedNode.Default != "" {
-								appendErr(fmt.Errorf("tried to deviate add a default statement when one already exists: %q", deviatedNode.Default))
-							} else {
-								deviatedNode.Default = devSpec.Default
-							}
-						case DeviationReplace:
-							deviatedNode.Default = devSpec.Default
->>>>>>> 479b760e
 						}
 					}
 
@@ -1180,7 +1166,6 @@
 						deviatedNode.Config = TSUnset
 					}
 
-<<<<<<< HEAD
 					if len(devSpec.Default) > 0 {
 						switch {
 						case deviatedNode.IsLeafList():
@@ -1193,13 +1178,6 @@
 							appendErr(fmt.Errorf("%s: tried to deviate delete a default statement with a non-matching keyword", Source(e.Node)))
 						default:
 							deviatedNode.Default = nil
-=======
-					if devSpec.Default != "" {
-						if devSpec.Default == deviatedNode.Default {
-							deviatedNode.Default = ""
-						} else {
-							appendErr(fmt.Errorf("%s: tried to deviate delete a default statement that doesn't exist or with a non-matching keyword", Source(e.Node)))
->>>>>>> 479b760e
 						}
 					}
 
