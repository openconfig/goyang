--- conflicted
+++ resolved
@@ -578,13 +578,8 @@
 	// Handle non-directory nodes (leaf, leafref, and oddly enough, uses).
 	switch s := n.(type) {
 	case *Leaf:
-<<<<<<< HEAD
-		e = newLeaf(n)
-		if errs := s.Type.resolve(); errs != nil {
-=======
 		e := newLeaf(n)
 		if errs := s.Type.resolve(ms.typeDict); errs != nil {
->>>>>>> ae3de85c
 			e.Errors = errs
 		}
 		if s.Description != nil {
