--- conflicted
+++ resolved
@@ -2976,7 +2976,6 @@
 			}, {
 				path: "/target/add/default",
 				entry: &Entry{
-<<<<<<< HEAD
 					Default: []string{"a default value"},
 				},
 			}, {
@@ -2993,9 +2992,6 @@
 				path: "/target/add/default-list-typedef-default",
 				entry: &Entry{
 					Default: nil,
-=======
-					Default: "a default value",
->>>>>>> 66f2a97d
 				},
 			}, {
 				path: "/target/add/mandatory",
@@ -3061,11 +3057,7 @@
 					}
 				}`,
 		},
-<<<<<<< HEAD
 		wantProcessErrSubstring: "already has a default value",
-=======
-		wantProcessErrSubstring: "already exists",
->>>>>>> 66f2a97d
 	}, {
 		desc: "error case - deviate type not recognized",
 		inFiles: map[string]string{
@@ -3231,16 +3223,12 @@
 			}, {
 				path: "/target/replace/default",
 				entry: &Entry{
-<<<<<<< HEAD
 					Default: []string{"a default value"},
 				},
 			}, {
 				path: "/target/replace/default-list",
 				entry: &Entry{
 					Default: []string{"nematodes"},
-=======
-					Default: "a default value",
->>>>>>> 66f2a97d
 				},
 			}, {
 				path: "/target/replace/mandatory",
@@ -3351,8 +3339,8 @@
 			}},
 		},
 	}, {
-<<<<<<< HEAD
 		// TODO(wenovus): Support deviate delete for leaf-lists once its semantics are clear.
+		// https://github.com/mbj4668/pyang/issues/756
 		desc: "error case - deviation delete on a leaf-list",
 		inFiles: map[string]string{
 			"deviate": `
@@ -3374,8 +3362,6 @@
 		},
 		wantProcessErrSubstring: "deviate delete on default statements unsupported for leaf-lists",
 	}, {
-=======
->>>>>>> 66f2a97d
 		desc: "error case - deviation delete of default has different keyword value",
 		inFiles: map[string]string{
 			"deviate": `
@@ -3397,7 +3383,6 @@
 		},
 		wantProcessErrSubstring: "non-matching keyword",
 	}, {
-<<<<<<< HEAD
 		desc: "error case - deviation delete where the default didn't exist",
 		inFiles: map[string]string{
 			"deviate": `
@@ -3418,8 +3403,6 @@
 		},
 		wantProcessErrSubstring: "default statement that doesn't exist",
 	}, {
-=======
->>>>>>> 66f2a97d
 		desc: "error case - deviation delete of min-elements has different keyword value",
 		inFiles: map[string]string{
 			"deviate": `
