--- conflicted
+++ resolved
@@ -1184,7 +1184,10 @@
 			want: "",
 		},
 		{
-<<<<<<< HEAD
+			path: []string{"defaults", "choice-default"},
+			want: "zeta",
+    },
+    {
 			path: []string{"leaflist-defaults", "uint32-withdefault"},
 			want: "13",
 		},
@@ -1207,10 +1210,6 @@
 		{
 			path: []string{"leaflist-defaults", "common-typedef-withdefault", "string"},
 			want: "typedef default value",
-=======
-			path: []string{"defaults", "choice-default"},
-			want: "zeta",
->>>>>>> 1f1b463e
 		},
 	} {
 		tname := strings.Join(tc.path, "/")
