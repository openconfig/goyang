// Copyright 2015 Google Inc.
//
// Licensed under the Apache License, Version 2.0 (the "License");
// you may not use this file except in compliance with the License.
// You may obtain a copy of the License at
//
//     http://www.apache.org/licenses/LICENSE-2.0
//
// Unless required by applicable law or agreed to in writing, software
// distributed under the License is distributed on an "AS IS" BASIS,
// WITHOUT WARRANTIES OR CONDITIONS OF ANY KIND, either express or implied.
// See the License for the specific language governing permissions and
// limitations under the License.

package yang

// This file implements the Modules type.  This includes the processing of
// include and import statements, which must be done prior to turning the
// module into an Entry tree.

import (
	"fmt"
	"sync"
)

// Modules contains information about all the top level modules and
// submodules that are read into it via its Read method.
type Modules struct {
	Modules    map[string]*Module // All "module" nodes
	SubModules map[string]*Module // All "submodule" nodes
	includes   map[*Module]bool   // Modules we have already done include on
	nsMu       sync.Mutex         // nsMu protects the byNS map.
	byNS       map[string]*Module // Cache of namespace lookup
	typeDict   *typeDictionary    // Cache for type definitions.
	// entryCache is used to prevent unnecessary recursion into previously
	// converted nodes.
	entryCache map[Node]*Entry
	// mergedSubmodule is used to prevent re-parsing a submodule that has already
	// been merged into a particular entity when circular dependencies are being
	// ignored. The keys of the map are a string that is formed by concatenating
	// the name of the including (sub)module and the included submodule.
	mergedSubmodule map[string]bool
	// ParseOptions sets the options for the current YANG module parsing. It can be
	// directly set by the caller to influence how goyang will behave in the presence
	// of certain exceptional cases.
	ParseOptions Options
<<<<<<< HEAD
	// Path is the list of directories to look for .yang files in.
	Path []string
	// pathMap is used to prevent adding dups in Path.
	pathMap map[string]bool
	// Mutex to protect byNS map
	mu sync.Mutex
=======
>>>>>>> b4ef79e6
}

// NewModules returns a newly created and initialized Modules.
func NewModules() *Modules {
	ms := &Modules{
		Modules:         map[string]*Module{},
		SubModules:      map[string]*Module{},
		includes:        map[*Module]bool{},
		byNS:            map[string]*Module{},
		typeDict:        newTypeDictionary(),
		mergedSubmodule: map[string]bool{},
		entryCache:      map[Node]*Entry{},
		pathMap:         map[string]bool{},
	}
	return ms
}

// Read reads the named yang module into ms.  The name can be the name of an
// actual .yang file or a module/submodule name (the base name of a .yang file,
// e.g., foo.yang is named foo).  An error is returned if the file is not
// found or there was an error parsing the file.
func (ms *Modules) Read(name string) error {
	name, data, err := ms.findFile(name)
	if err != nil {
		return err
	}
	return ms.Parse(data, name)
}

// Parse parses data as YANG source and adds it to ms.  The name should reflect
// the source of data.
// Note: If an error is returned, valid modules might still have been added to
// the Modules cache.
func (ms *Modules) Parse(data, name string) error {
	ss, err := Parse(data, name)
	if err != nil {
		return err
	}
	for _, s := range ss {
		n, err := buildASTWithTypeDict(s, ms.typeDict)
		if err != nil {
			return err
		}
		if err := ms.add(n); err != nil {
			return err
		}
	}
	return nil
}

// GetModule returns the Entry of the module named by name.  GetModule will
// search for and read the file named name + ".yang" if it cannot satisfy the
// request from what it has currently read.
//
// GetModule is a convenience function for calling Read and Process, and
// then looking up the module name.  It is safe to call Read and Process prior
// to calling GetModule.
func (ms *Modules) GetModule(name string) (*Entry, []error) {
	if ms.Modules[name] == nil {
		if err := ms.Read(name); err != nil {
			return nil, []error{err}
		}
		if ms.Modules[name] == nil {
			return nil, []error{fmt.Errorf("module not found: %s", name)}
		}
	}
	// Make sure that the modules have all been processed and have no
	// errors.
	if errs := ms.Process(); len(errs) != 0 {
		return nil, errs
	}
	return ToEntry(ms.Modules[name]), nil
}

// GetModule optionally reads in a set of YANG source files, named by sources,
// and then returns the Entry for the module named module.  If sources is
// missing, or the named module is not yet known, GetModule searches for name
// with the suffix ".yang".  GetModule either returns an Entry or returns
// one or more errors.
//
// GetModule is a convenience function for calling NewModules, Read, and Process,
// and then looking up the module name.
func GetModule(name string, sources ...string) (*Entry, []error) {
	var errs []error
	ms := NewModules()
	for _, source := range sources {
		if err := ms.Read(source); err != nil {
			errs = append(errs, err)
		}
	}
	if len(errs) > 0 {
		return nil, errs
	}
	return ms.GetModule(name)
}

// add adds Node n to ms.  n must be assignable to *Module (i.e., it is a
// "module" or "submodule").  An error is returned if n is a duplicate of
// a name already added, or n is not assignable to *Module.
func (ms *Modules) add(n Node) error {
	var m map[string]*Module

	name := n.NName()
	kind := n.Kind()
	switch kind {
	case "module":
		m = ms.Modules
	case "submodule":
		m = ms.SubModules
	default:
		return fmt.Errorf("not a module or submodule: %s is of type %s", name, kind)
	}

	mod := n.(*Module)
	fullName := mod.FullName()
	mod.Modules = ms

	if o := m[fullName]; o != nil {
		return fmt.Errorf("duplicate %s %s at %s and %s", kind, fullName, Source(o), Source(n))
	}
	m[fullName] = mod
	if fullName == name {
		return nil
	}

	// Add us to the map if:
	// name has not been added before
	// fullname is a more recent version of the entry.
	if o := m[name]; o == nil || o.FullName() < fullName {
		m[name] = mod
	}
	return nil
}

// FindModule returns the Module/Submodule specified by n, which must be a
// *Include or *Import.  If n is a *Include then a submodule is returned.  If n
// is a *Import then a module is returned.
func (ms *Modules) FindModule(n Node) *Module {
	name := n.NName()
	rev := name
	var m map[string]*Module

	switch i := n.(type) {
	case *Include:
		m = ms.SubModules
		if i.RevisionDate != nil {
			rev = name + "@" + i.RevisionDate.Name
		}
		// TODO(borman): we should check the BelongsTo field below?
	case *Import:
		m = ms.Modules
		if i.RevisionDate != nil {
			rev = name + "@" + i.RevisionDate.Name
		}
	default:
		return nil
	}
	if n := m[rev]; n != nil {
		return n
	}
	if n := m[name]; n != nil {
		return n
	}

	// Try to read first a module by revision
	if err := ms.Read(rev); err != nil {
		// if failed, try to read a module by its bare name
		if err := ms.Read(name); err != nil {
			return nil
		}
	}
	if n := m[rev]; n != nil {
		return n
	}
	return m[name]
}

// FindModuleByNamespace either returns the Module specified by the namespace
// or returns an error.
func (ms *Modules) FindModuleByNamespace(ns string) (*Module, error) {
	// Protect the byNS map from concurrent accesses
	ms.nsMu.Lock()
	defer ms.nsMu.Unlock()

	if m, ok := ms.byNS[ns]; ok {
		return m, nil
	}
	var found *Module
	for _, m := range ms.Modules {
		if m.Namespace.Name == ns {
			switch {
			case m == found:
			case found != nil:
				return nil, fmt.Errorf("namespace %s matches two or more modules (%s, %s)",
					ns, found.Name, m.Name)
			default:
				found = m
			}
		}
	}
	if found == nil {
		return nil, fmt.Errorf("%q: no such namespace", ns)
	}
	// Don't cache negative results because new modules could be added.
	ms.byNS[ns] = found
	return found, nil
}

// process satisfies all include and import statements and verifies that all
// link ref paths reference a known node.  If an import or include references
// a [sub]module that is not already known, Process will search for a .yang
// file that contains it, returning an error if not found.  An error is also
// returned if there is an unknown link ref path or other parsing errors.
//
// Process must be called once all the source modules have been read in and
// prior to converting Node tree into an Entry tree.
func (ms *Modules) process() []error {
	var mods []*Module
	var errs []error

	// Collect the list of modules we know about now so when we range
	// below we don't pick up new modules.  We assume the user tells
	// us explicitly which modules they are interested in.
	for _, m := range ms.Modules {
		mods = append(mods, m)
	}
	for _, m := range mods {
		if err := ms.include(m); err != nil {
			errs = append(errs, err)
		}
	}

	// Resolve identities before resolving typedefs, otherwise when we resolve a
	// typedef that has an identityref within it, then the identity dictionary
	// has not yet been built.
	errs = append(errs, ms.resolveIdentities()...)
	// Append any errors found trying to resolve typedefs
	errs = append(errs, ms.typeDict.resolveTypedefs()...)

	return errs
}

// Process processes all the modules and submodules that have been read into
// ms.  While processing, if an include or import is found for which there
// is no matching module, Process attempts to locate the source file (using
// Path) and automatically load them.  If a file cannot be found then an
// error is returned.  When looking for a source file, Process searches for a
// file using the module's or submodule's name with ".yang" appended.  After
// searching the current directory, the directories in Path are searched.
//
// Process builds Entry trees for each modules and submodules in ms.  These
// trees are accessed using the ToEntry function.  Process does augmentation
// on Entry trees once all the modules and submodules in ms have been built.
// Following augmentation, Process inserts implied case statements.  I.e.,
//
//   choice interface-type {
//       container ethernet { ... }
//   }
//
// has a case statement inserted to become:
//
//   choice interface-type {
//       case ethernet {
//           container ethernet { ... }
//       }
//   }
//
// Process may return multiple errors if multiple errors were encountered
// while processing.  Even though multiple errors may be returned, this does
// not mean these are all the errors.  Process will terminate processing early
// based on the type and location of the error.
func (ms *Modules) Process() []error {
	// Reset globals that may remain stale if multiple Process() calls are
	// made by the same caller.
	ms.mergedSubmodule = map[string]bool{}
	ms.entryCache = map[Node]*Entry{}

	errs := ms.process()
	if len(errs) > 0 {
		return errorSort(errs)
	}

	for _, m := range ms.Modules {
		errs = append(errs, ToEntry(m).GetErrors()...)
	}
	for _, m := range ms.SubModules {
		errs = append(errs, ToEntry(m).GetErrors()...)
	}

	if len(errs) > 0 {
		return errorSort(errs)
	}

	// Now handle all the augments.  We don't have a good way to know
	// what order to process them in, so repeat until no progress is made

	mods := make([]*Module, 0, len(ms.Modules)+len(ms.SubModules))
	for _, m := range ms.Modules {
		mods = append(mods, m)
	}
	for _, m := range ms.SubModules {
		mods = append(mods, m)
	}
	for len(mods) > 0 {
		var processed int
		for i := 0; i < len(mods); {
			m := mods[i]
			p, s := ToEntry(m).Augment(false)
			processed += p
			if s == 0 {
				mods[i] = mods[len(mods)-1]
				mods = mods[:len(mods)-1]
				continue
			}
			i++
		}
		if processed == 0 {
			break
		}
	}

	// Now fix up all the choice statements to add in the missing case
	// statements.
	for _, m := range ms.Modules {
		ToEntry(m).FixChoice()
	}
	for _, m := range ms.SubModules {
		ToEntry(m).FixChoice()
	}

	// Go through any modules that have remaining augments and collect
	// the errors.
	for _, m := range mods {
		ToEntry(m).Augment(true)
		errs = append(errs, ToEntry(m).GetErrors()...)
	}

	// The deviation statement is only valid under a module or submodule,
	// which allows us to avoid having to process it within ToEntry, and
	// rather we can just walk all modules and submodules *after* entries
	// are resolved. This means we do not need to concern ourselves that
	// an entry does not exist.
	dvP := map[string]bool{} // cache the modules we've handled since we have both modname and modname@revision-date
	for _, devmods := range []map[string]*Module{ms.Modules, ms.SubModules} {
		for _, m := range devmods {
			e := ToEntry(m)
			if !dvP[e.Name] {
				errs = append(errs, e.ApplyDeviate()...)
				dvP[e.Name] = true
			}
		}
	}

	return errorSort(errs)
}

// include resolves all the include and import statements for m.  It returns
// an error if m, or recursively, any of the modules it includes or imports,
// reference a module that cannot be found.
func (ms *Modules) include(m *Module) error {
	if ms.includes[m] {
		return nil
	}
	ms.includes[m] = true

	// First process any includes in this module.
	for _, i := range m.Include {
		im := ms.FindModule(i)
		if im == nil {
			return fmt.Errorf("no such submodule: %s", i.Name)
		}
		// Process the include statements in our included module.
		if err := ms.include(im); err != nil {
			return err
		}
		i.Module = im
	}

	// Next process any imports in this module.  Imports are used
	// when searching.
	for _, i := range m.Import {
		im := ms.FindModule(i)
		if im == nil {
			return fmt.Errorf("no such module: %s", i.Name)
		}
		// Process the include statements in our included module.
		if err := ms.include(im); err != nil {
			return err
		}

		i.Module = im
	}
	return nil
}<|MERGE_RESOLUTION|>--- conflicted
+++ resolved
@@ -44,15 +44,10 @@
 	// directly set by the caller to influence how goyang will behave in the presence
 	// of certain exceptional cases.
 	ParseOptions Options
-<<<<<<< HEAD
 	// Path is the list of directories to look for .yang files in.
 	Path []string
 	// pathMap is used to prevent adding dups in Path.
 	pathMap map[string]bool
-	// Mutex to protect byNS map
-	mu sync.Mutex
-=======
->>>>>>> b4ef79e6
 }
 
 // NewModules returns a newly created and initialized Modules.
