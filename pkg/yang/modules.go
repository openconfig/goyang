// Copyright 2015 Google Inc.
//
// Licensed under the Apache License, Version 2.0 (the "License");
// you may not use this file except in compliance with the License.
// You may obtain a copy of the License at
//
//     http://www.apache.org/licenses/LICENSE-2.0
//
// Unless required by applicable law or agreed to in writing, software
// distributed under the License is distributed on an "AS IS" BASIS,
// WITHOUT WARRANTIES OR CONDITIONS OF ANY KIND, either express or implied.
// See the License for the specific language governing permissions and
// limitations under the License.

package yang

// This file implements the Modules type.  This includes the processing of
// include and import statements, which must be done prior to turning the
// module into an Entry tree.

import (
	"fmt"
<<<<<<< HEAD
	"sync"
=======
	"reflect"
>>>>>>> 110176b3
)

// Modules contains information about all the top level modules and
// submodules that are read into it via its Read method.
type Modules struct {
	Modules    map[string]*Module // All "module" nodes
	SubModules map[string]*Module // All "submodule" nodes
	includes   map[*Module]bool   // Modules we have already done include on
	byNS       map[string]*Module // Cache of namespace lookup
<<<<<<< HEAD
	mu         sync.Mutex
=======
	typeDict   *typeDictionary    // Cache for type definitions.
>>>>>>> 110176b3
}

// NewModules returns a newly created and initialized Modules.
func NewModules() *Modules {
	ms := &Modules{
		Modules:    map[string]*Module{},
		SubModules: map[string]*Module{},
		includes:   map[*Module]bool{},
		byNS:       map[string]*Module{},
		typeDict:   newTypeDictionary(),
	}
	initTypes(reflect.TypeOf(&meta{}), ms.typeDict)
	return ms
}

// Read reads the named yang module into ms.  The name can be the name of an
// actual .yang file or a module/submodule name (the base name of a .yang file,
// e.g., foo.yang is named foo).  An error is returned if the file is not
// found or there was an error parsing the file.
func (ms *Modules) Read(name string) error {
	name, data, err := findFile(name)
	if err != nil {
		return err
	}
	return ms.Parse(data, name)
}

// Parse parses data as YANG source and adds it to ms.  The name should reflect
// the source of data.
// Note: If an error is returned, valid modules might still have been added to
// the Modules cache.
func (ms *Modules) Parse(data, name string) error {
	ss, err := Parse(data, name)
	if err != nil {
		return err
	}
	for _, s := range ss {
		n, err := buildASTWithTypeDict(s, ms.typeDict)
		if err != nil {
			return err
		}
		if err := ms.add(n); err != nil {
			return err
		}
	}
	return nil
}

// GetModule returns the Entry of the module named by name.  GetModule will
// search for and read the file named name + ".yang" if it cannot satisfy the
// request from what it has currently read.
//
// GetModule is a convenience function for calling Read and Process, and
// then looking up the module name.  It is safe to call Read and Process prior
// to calling GetModule.
func (ms *Modules) GetModule(name string) (*Entry, []error) {
	if ms.Modules[name] == nil {
		if err := ms.Read(name); err != nil {
			return nil, []error{err}
		}
		if ms.Modules[name] == nil {
			return nil, []error{fmt.Errorf("module not found: %s", name)}
		}
	}
	// Make sure that the modules have all been processed and have no
	// errors.
	if errs := ms.Process(); len(errs) != 0 {
		return nil, errs
	}
	return ToEntry(ms.Modules[name]), nil
}

// GetModule optionally reads in a set of YANG source files, named by sources,
// and then returns the Entry for the module named module.  If sources is
// missing, or the named module is not yet known, GetModule searches for name
// with the suffix ".yang".  GetModule either returns an Entry or returns
// one or more errors.
//
// GetModule is a convenience function for calling NewModules, Read, and Process,
// and then looking up the module name.
func GetModule(name string, sources ...string) (*Entry, []error) {
	var errs []error
	ms := NewModules()
	for _, source := range sources {
		if err := ms.Read(source); err != nil {
			errs = append(errs, err)
		}
	}
	if len(errs) > 0 {
		return nil, errs
	}
	return ms.GetModule(name)
}

// add adds Node n to ms.  n must be assignable to *Module (i.e., it is a
// "module" or "submodule").  An error is returned if n is a duplicate of
// a name already added, or n is not assignable to *Module.
func (ms *Modules) add(n Node) error {
	var m map[string]*Module

	name := n.NName()
	kind := n.Kind()
	switch kind {
	case "module":
		m = ms.Modules
	case "submodule":
		m = ms.SubModules
	default:
		return fmt.Errorf("not a module or submodule: %s is of type %s", name, kind)
	}

	mod := n.(*Module)
	fullName := mod.FullName()
	mod.Modules = ms

	if o := m[fullName]; o != nil {
		return fmt.Errorf("duplicate %s %s at %s and %s", kind, fullName, Source(o), Source(n))
	}
	m[fullName] = mod
	if fullName == name {
		return nil
	}

	// Add us to the map if:
	// name has not been added before
	// fullname is a more recent version of the entry.
	if o := m[name]; o == nil || o.FullName() < fullName {
		m[name] = mod
	}
	return nil
}

// FindModule returns the Module/Submodule specified by n, which must be a
// *Include or *Import.  If n is a *Include then a submodule is returned.  If n
// is a *Import then a module is returned.
func (ms *Modules) FindModule(n Node) *Module {
	name := n.NName()
	rev := name
	var m map[string]*Module

	switch i := n.(type) {
	case *Include:
		m = ms.SubModules
		if i.RevisionDate != nil {
			rev = name + "@" + i.RevisionDate.Name
		}
		// TODO(borman): we should check the BelongsTo field below?
	case *Import:
		m = ms.Modules
		if i.RevisionDate != nil {
			rev = name + "@" + i.RevisionDate.Name
		}
	default:
		return nil
	}
	if n := m[rev]; n != nil {
		return n
	}
	if n := m[name]; n != nil {
		return n
	}

	// Try to read first a module by revision
	if err := ms.Read(rev); err != nil {
		// if failed, try to read a module by its bare name
		if err := ms.Read(name); err != nil {
			return nil
		}
	}
	if n := m[rev]; n != nil {
		return n
	}
	return m[name]
}

// FindModuleByNamespace either returns the Module specified by the namespace
// or returns an error.
func (ms *Modules) FindModuleByNamespace(ns string) (*Module, error) {
	ms.mu.Lock()
	defer ms.mu.Unlock()

	if m, ok := ms.byNS[ns]; ok {
		return m, nil
	}
	var found *Module
	for _, m := range ms.Modules {
		if m.Namespace.Name == ns {
			switch {
			case m == found:
			case found != nil:
				return nil, fmt.Errorf("namespace %s matches two or more modules (%s, %s)",
					ns, found.Name, m.Name)
			default:
				found = m
			}
		}
	}
	if found == nil {
<<<<<<< HEAD
		return nil, fmt.Errorf("%s: no such namespace", ns)
	}
	return found, nil
}

// FindModuleByPrefix either returns the Module specified by prefix or returns
// an error.
func (ms *Modules) FindModuleByPrefix(prefix string) (*Module, error) {
	ms.mu.Lock()
	defer ms.mu.Unlock()

	if m, ok := ms.byPrefix[prefix]; ok {
		if m == nil {
			return nil, fmt.Errorf("%s: no such prefix", prefix)
		}
		return m, nil
	}
	var found *Module
	for _, m := range ms.Modules {
		if m.Prefix.Name == prefix {
			switch {
			case m == found:
			case found != nil:
				return nil, fmt.Errorf("prefix %s matches two or more modules (%s, %s)", prefix, found.Name, m.Name)
			default:
				found = m
			}
		}
	}
	ms.byPrefix[prefix] = found
	if found == nil {
		return nil, fmt.Errorf("%s: no such prefix", prefix)
=======
		return nil, fmt.Errorf("%q: no such namespace", ns)
>>>>>>> 110176b3
	}
	// Don't cache negative results because new modules could be added.
	ms.byNS[ns] = found
	return found, nil
}

// process satisfies all include and import statements and verifies that all
// link ref paths reference a known node.  If an import or include references
// a [sub]module that is not already known, Process will search for a .yang
// file that contains it, returning an error if not found.  An error is also
// returned if there is an unknown link ref path or other parsing errors.
//
// Process must be called once all the source modules have been read in and
// prior to converting Node tree into an Entry tree.
func (ms *Modules) process() []error {
	var mods []*Module
	var errs []error

	// Collect the list of modules we know about now so when we range
	// below we don't pick up new modules.  We assume the user tells
	// us explicitly which modules they are interested in.
	for _, m := range ms.Modules {
		mods = append(mods, m)
	}
	for _, m := range mods {
		if err := ms.include(m); err != nil {
			errs = append(errs, err)
		}
	}

	// Resolve identities before resolving typedefs, otherwise when we resolve a
	// typedef that has an identityref within it, then the identity dictionary
	// has not yet been built.
	errs = append(errs, ms.resolveIdentities()...)
	// Append any errors found trying to resolve typedefs
	errs = append(errs, ms.typeDict.resolveTypedefs()...)

	return errs
}

// Process processes all the modules and submodules that have been read into
// ms.  While processing, if an include or import is found for which there
// is no matching module, Process attempts to locate the source file (using
// Path) and automatically load them.  If a file cannot be found then an
// error is returned.  When looking for a source file, Process searches for a
// file using the module's or submodule's name with ".yang" appended.  After
// searching the current directory, the directories in Path are searched.
//
// Process builds Entry trees for each modules and submodules in ms.  These
// trees are accessed using the ToEntry function.  Process does augmentation
// on Entry trees once all the modules and submodules in ms have been built.
// Following augmentation, Process inserts implied case statements.  I.e.,
//
//   choice interface-type {
//       container ethernet { ... }
//   }
//
// has a case statement inserted to become:
//
//   choice interface-type {
//       case ethernet {
//           container ethernet { ... }
//       }
//   }
//
// Process may return multiple errors if multiple errors were encountered
// while processing.  Even though multiple errors may be returned, this does
// not mean these are all the errors.  Process will terminate processing early
// based on the type and location of the error.
func (ms *Modules) Process() []error {
	// Reset globals that may remain stale if multiple Process() calls are
	// made by the same caller.
	mergedSubmodule = map[string]bool{}
	entryCache = map[Node]*Entry{}

	errs := ms.process()
	if len(errs) > 0 {
		return errorSort(errs)
	}

	for _, m := range ms.Modules {
		errs = append(errs, ToEntry(m).GetErrors()...)
	}
	for _, m := range ms.SubModules {
		errs = append(errs, ToEntry(m).GetErrors()...)
	}

	if len(errs) > 0 {
		return errorSort(errs)
	}

	// Now handle all the augments.  We don't have a good way to know
	// what order to process them in, so repeat until no progress is made

	mods := make([]*Module, 0, len(ms.Modules)+len(ms.SubModules))
	for _, m := range ms.Modules {
		mods = append(mods, m)
	}
	for _, m := range ms.SubModules {
		mods = append(mods, m)
	}
	for len(mods) > 0 {
		var processed int
		for i := 0; i < len(mods); {
			m := mods[i]
			p, s := ToEntry(m).Augment(false)
			processed += p
			if s == 0 {
				mods[i] = mods[len(mods)-1]
				mods = mods[:len(mods)-1]
				continue
			}
			i++
		}
		if processed == 0 {
			break
		}
	}

	// Now fix up all the choice statements to add in the missing case
	// statements.
	for _, m := range ms.Modules {
		ToEntry(m).FixChoice()
	}
	for _, m := range ms.SubModules {
		ToEntry(m).FixChoice()
	}

	// Go through any modules that have remaining augments and collect
	// the errors.
	for _, m := range mods {
		ToEntry(m).Augment(true)
		errs = append(errs, ToEntry(m).GetErrors()...)
	}

	// The deviation statement is only valid under a module or submodule,
	// which allows us to avoid having to process it within ToEntry, and
	// rather we can just walk all modules and submodules *after* entries
	// are resolved. This means we do not need to concern ourselves that
	// an entry does not exist.
	dvP := map[string]bool{} // cache the modules we've handled since we have both modname and modname@revision-date
	for _, devmods := range []map[string]*Module{ms.Modules, ms.SubModules} {
		for _, m := range devmods {
			e := ToEntry(m)
			if !dvP[e.Name] {
				errs = append(errs, e.ApplyDeviate()...)
				dvP[e.Name] = true
			}
		}
	}

	return errorSort(errs)
}

// include resolves all the include and import statements for m.  It returns
// an error if m, or recursively, any of the modules it includes or imports,
// reference a module that cannot be found.
func (ms *Modules) include(m *Module) error {
	if ms.includes[m] {
		return nil
	}
	ms.includes[m] = true

	// First process any includes in this module.
	for _, i := range m.Include {
		im := ms.FindModule(i)
		if im == nil {
			return fmt.Errorf("no such submodule: %s", i.Name)
		}
		// Process the include statements in our included module.
		if err := ms.include(im); err != nil {
			return err
		}
		i.Module = im
	}

	// Next process any imports in this module.  Imports are used
	// when searching.
	for _, i := range m.Import {
		im := ms.FindModule(i)
		if im == nil {
			return fmt.Errorf("no such module: %s", i.Name)
		}
		// Process the include statements in our included module.
		if err := ms.include(im); err != nil {
			return err
		}

		i.Module = im
	}
	return nil
}<|MERGE_RESOLUTION|>--- conflicted
+++ resolved
@@ -20,11 +20,8 @@
 
 import (
 	"fmt"
-<<<<<<< HEAD
+	"reflect"
 	"sync"
-=======
-	"reflect"
->>>>>>> 110176b3
 )
 
 // Modules contains information about all the top level modules and
@@ -34,11 +31,8 @@
 	SubModules map[string]*Module // All "submodule" nodes
 	includes   map[*Module]bool   // Modules we have already done include on
 	byNS       map[string]*Module // Cache of namespace lookup
-<<<<<<< HEAD
-	mu         sync.Mutex
-=======
 	typeDict   *typeDictionary    // Cache for type definitions.
->>>>>>> 110176b3
+	mu         sync.Mutex         // Mutex to protect byNS map
 }
 
 // NewModules returns a newly created and initialized Modules.
@@ -217,6 +211,7 @@
 // FindModuleByNamespace either returns the Module specified by the namespace
 // or returns an error.
 func (ms *Modules) FindModuleByNamespace(ns string) (*Module, error) {
+	// Protect the byNS map from concurrent accesses
 	ms.mu.Lock()
 	defer ms.mu.Unlock()
 
@@ -237,42 +232,7 @@
 		}
 	}
 	if found == nil {
-<<<<<<< HEAD
-		return nil, fmt.Errorf("%s: no such namespace", ns)
-	}
-	return found, nil
-}
-
-// FindModuleByPrefix either returns the Module specified by prefix or returns
-// an error.
-func (ms *Modules) FindModuleByPrefix(prefix string) (*Module, error) {
-	ms.mu.Lock()
-	defer ms.mu.Unlock()
-
-	if m, ok := ms.byPrefix[prefix]; ok {
-		if m == nil {
-			return nil, fmt.Errorf("%s: no such prefix", prefix)
-		}
-		return m, nil
-	}
-	var found *Module
-	for _, m := range ms.Modules {
-		if m.Prefix.Name == prefix {
-			switch {
-			case m == found:
-			case found != nil:
-				return nil, fmt.Errorf("prefix %s matches two or more modules (%s, %s)", prefix, found.Name, m.Name)
-			default:
-				found = m
-			}
-		}
-	}
-	ms.byPrefix[prefix] = found
-	if found == nil {
-		return nil, fmt.Errorf("%s: no such prefix", prefix)
-=======
 		return nil, fmt.Errorf("%q: no such namespace", ns)
->>>>>>> 110176b3
 	}
 	// Don't cache negative results because new modules could be added.
 	ms.byNS[ns] = found
