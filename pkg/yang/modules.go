--- conflicted
+++ resolved
@@ -20,11 +20,7 @@
 
 import (
 	"fmt"
-<<<<<<< HEAD
-=======
-	"reflect"
 	"sync"
->>>>>>> db802c62
 )
 
 // Modules contains information about all the top level modules and
