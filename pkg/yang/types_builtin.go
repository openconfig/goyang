// Copyright 2015 Google Inc.
//
// Licensed under the Apache License, Version 2.0 (the "License");
// you may not use this file except in compliance with the License.
// You may obtain a copy of the License at
//
//     http://www.apache.org/licenses/LICENSE-2.0
//
// Unless required by applicable law or agreed to in writing, software
// distributed under the License is distributed on an "AS IS" BASIS,
// WITHOUT WARRANTIES OR CONDITIONS OF ANY KIND, either express or implied.
// See the License for the specific language governing permissions and
// limitations under the License.

package yang

// This module contains all the builtin types as well as types related
// to types (such as ranges, enums, etc).

import (
	"errors"
	"fmt"
	"math"
	"sort"
	"strconv"
	"strings"
)

// This file handles interpretation of types

// These are the default ranges defined by the YANG standard.
var (
	Int8Range  = mustParseRangesInt("-128..127")
	Int16Range = mustParseRangesInt("-32768..32767")
	Int32Range = mustParseRangesInt("-2147483648..2147483647")
	Int64Range = mustParseRangesInt("-9223372036854775808..9223372036854775807")

	Uint8Range  = mustParseRangesInt("0..255")
	Uint16Range = mustParseRangesInt("0..65535")
	Uint32Range = mustParseRangesInt("0..4294967295")
	Uint64Range = mustParseRangesInt("0..18446744073709551615")
)

const (
	// MaxInt64 corresponds to the maximum value of a signed int64.
	MaxInt64 = 1<<63 - 1
	// MinInt64 corresponds to the maximum value of a signed int64.
	MinInt64 = -1 << 63
	// Min/MaxDecimal64 are the max/min decimal64 values.
	MinDecimal64 float64 = -922337203685477580.8
	MaxDecimal64 float64 = 922337203685477580.7
	// AbsMinInt64 is the absolute value of MinInt64.
	AbsMinInt64 = 1 << 63
	// MaxEnum is the maximum value of an enumeration.
	MaxEnum = 1<<31 - 1
	// MinEnum is the minimum value of an enumeration.
	MinEnum = -1 << 31
	// MaxBitfieldSize is the maximum number of bits in a bitfield.
	MaxBitfieldSize = 1 << 32
	// MaxFractionDigits is the maximum number of fractional digits as per RFC6020 Section 9.3.4.
	MaxFractionDigits uint8 = 18

	space18 = "000000000000000000" // used for prepending 0's
)

// A Number is either an integer the range of [-(1<<64) - 1, (1<<64)-1], or a
// YANG decimal conforming to https://tools.ietf.org/html/rfc6020#section-9.3.4.
type Number struct {
	// Absolute value of the number.
	Value uint64
	// Number of fractional digits.
	// 0 means it's an integer. For decimal64 it falls within [1, 18].
	FractionDigits uint8
	// Negative indicates whether the number is negative.
	Negative bool
}

// IsDecimal reports whether n is a decimal number.
func (n Number) IsDecimal() bool {
	return n.FractionDigits != 0
}

// String returns n as a string in decimal.
func (n Number) String() string {
	out := strconv.FormatUint(n.Value, 10)

	if n.IsDecimal() {
		if fd := int(n.FractionDigits); fd > 0 {
			ofd := len(out) - fd
			if ofd <= 0 {
				// We want 0.1 not .1
				out = space18[:-ofd+1] + out
				ofd = 1
			}
			out = out[:ofd] + "." + out[ofd:]
		}
	}
	if n.Negative {
		out = "-" + out
	}

	return out
}

// Int returns n as an int64. It returns an error if n overflows an int64 or
// the number is decimal.
func (n Number) Int() (int64, error) {
	if n.IsDecimal() {
		return 0, errors.New("called Int() on decimal64 value")
	}
	if n.Negative {
		return -int64(n.Value), nil
	}
	if n.Value <= MaxInt64 {
		return int64(n.Value), nil
	}
	return 0, errors.New("signed integer overflow")
}

// addQuantum adds the smallest quantum to n without checking overflow.
func (n Number) addQuantum(i uint64) Number {
	switch n.Negative {
	case true:
		if n.Value <= i {
			n.Value = i - n.Value
			n.Negative = false
		} else {
			n.Value -= i
		}
	case false:
		n.Value += i
	}
	return n
}

// Less returns true if n is less than m. Panics if n and m are a mix of integer
// and decimal.
func (n Number) Less(m Number) bool {
	switch {
	case n.Negative && !m.Negative:
		return true
	case !n.Negative && m.Negative:
		return false
	}

	nt, mt := n.Trunc(), m.Trunc()
	lt := nt < mt
	if nt == mt {
		nf, mf := n.frac(), m.frac()
		if nf == mf {
			return false
		}
		lt = nf < mf
	}

	if n.Negative {
		return !lt
	}
	return lt
}

// Equal returns true if n is equal to m.
func (n Number) Equal(m Number) bool {
	return !n.Less(m) && !m.Less(n)
}

// Trunc returns the whole part of abs(n) as a signed integer.
func (n Number) Trunc() uint64 {
	nv := n.Value
	e := pow10(n.FractionDigits)
	return nv / e
}

// frac returns the fraction part with a precision of 18 fractional digits.
// E.g. if n is 3.1 then n.frac() returns 100,000,000,000,000,000
func (n Number) frac() uint64 {
	frac := n.FractionDigits
	i := n.Trunc() * pow10(frac)
	return (n.Value - i) * pow10(uint8(18-frac))
}

// YRange is a single range of consecutive numbers, inclusive.
type YRange struct {
	Min Number
	Max Number
}

// Valid returns false if r is not a valid range (min > max).
func (r YRange) Valid() bool {
	return !r.Max.Less(r.Min)
}

// String returns r as a string using YANG notation, either a simple
// value if min == max or min..max.
func (r YRange) String() string {
	if r.Min.Equal(r.Max) {
		return r.Min.String()
	}
	return r.Min.String() + ".." + r.Max.String()
}

// Equal compares whether two YRanges are equal.
func (r YRange) Equal(s YRange) bool {
	return r.Min.Equal(s.Min) && r.Max.Equal(s.Max)
}

// A YangRange is a set of non-overlapping ranges.
type YangRange []YRange

// String returns the ranges r using YANG notation.  Individual ranges
// are separated by pipes (|).
func (r YangRange) String() string {
	s := make([]string, len(r))
	for i, r := range r {
		s[i] = r.String()
	}
	return strings.Join(s, "|")
}

func (r YangRange) Len() int      { return len(r) }
func (r YangRange) Swap(i, j int) { r[i], r[j] = r[j], r[i] }
func (r YangRange) Less(i, j int) bool {
	switch {
	case r[i].Min.Less(r[j].Min):
		return true
	case r[j].Min.Less(r[i].Min):
		return false
	default:
		return r[i].Max.Less(r[j].Max)
	}
}

// Validate returns an error if r has either an invalid range or has
// overlapping ranges.
// r is expected to be sorted use YangRange.Sort()
func (r YangRange) Validate() error {
	if !sort.IsSorted(r) {
		return errors.New("range not sorted")
	}
	switch {
	case len(r) == 0:
		return nil
	case !r[0].Valid():
		return errors.New("invalid number")
	}
	p := r[0]

	for _, n := range r[1:] {
		if n.Min.Less(p.Max) {
			return errors.New("overlapping ranges")
		}
	}
	return nil
}

// Sort r. Must be called before Validate and coalesce if unsorted
func (r YangRange) Sort() {
	sort.Sort(r)
}

// Equal returns true if ranges r and q are identically equivalent.
// TODO(borman): should we coalesce ranges in the comparison?
func (r YangRange) Equal(q YangRange) bool {
	if len(r) != len(q) {
		return false
	}
	for i, r := range r {
		if !r.Equal(q[i]) {
			return false
		}
	}
	return true
}

// Contains returns true if all possible values in s are also possible values
// in r. An empty range is assumed to be min..max when it is the receiver
// argument.
func (r YangRange) Contains(s YangRange) bool {
	if len(r) == 0 || len(s) == 0 {
		return true
	}

	// Check if every range in s is subsumed under r.
	// Both range lists should be in order and non-adjacent (coalesced).
	ri := 0
	for _, ss := range s {
<<<<<<< HEAD
		for r[ri].Max.Less(ss.Min) {
			ri += 1
			if ri == len(r) {
				return false
=======
		// min is always within range
		if ss.Min.Kind != MinNumber {
			for r[ri].Max.Less(ss.Min) {
				ri++
				if ri == len(r) {
					return false
				}
>>>>>>> 66f2a97d
			}
		}
		if ss.Min.Less(r[ri].Min) || r[ri].Max.Less(ss.Max) {
			return false
		}
	}
	return true
}

// FromInt creates a Number from an int64.
func FromInt(i int64) Number {
	if i < 0 {
		return Number{Negative: true, Value: uint64(-i)}
	}
	return Number{Value: uint64(i)}
}

// FromUint creates a Number from a uint64.
func FromUint(i uint64) Number {
	return Number{Value: i}
}

// FromFloat creates a Number from a float64. Input values with absolute value
// outside the boundaries specified for the decimal64 value specified in
// RFC6020/RFC7950 are clamped down to the closest boundary value.
func FromFloat(f float64) Number {
	if f > MaxDecimal64 {
		return Number{
			Value:          FromInt(MaxInt64).Value,
			FractionDigits: 1,
		}
	}
	if f < MinDecimal64 {
		return Number{
			Negative:       true,
			Value:          FromInt(MaxInt64).Value,
			FractionDigits: 1,
		}
	}

	// Per RFC7950/6020, fraction-digits must be at least 1.
	fracDig := uint8(1)
	f *= 10.0
	for ; Frac(f) != 0.0 && fracDig <= MaxFractionDigits; fracDig++ {
		f *= 10.0
	}
	v := uint64(f)
	negative := false
	if f < 0 {
		negative = true
		v = -v
	}

	return Number{Negative: negative, Value: v, FractionDigits: fracDig}
}

// ParseInt returns s as a Number with FractionDigits=0.
// octal, or hexadecimal using the standard prefix notations (e.g., 0 and 0x)
func ParseInt(s string) (Number, error) {
	s = strings.TrimSpace(s)
	var n Number
	switch s {
	case "":
		return n, errors.New("converting empty string to number")
	case "+", "-":
		return n, errors.New("sign with no value")
	}

	ns := s
	switch s[0] {
	case '+':
		ns = s[1:]
	case '-':
		n.Negative = true
		ns = s[1:]
	}

	var err error
	n.Value, err = strconv.ParseUint(ns, 0, 64)
	return n, err
}

// ParseDecimal returns s as a Number with a non-zero FractionDigits.
// octal, or hexadecimal using the standard prefix notations (e.g., 0 and 0x)
func ParseDecimal(s string, fracDigRequired uint8) (n Number, err error) {
	s = strings.TrimSpace(s)
	switch s {
	case "":
		return n, errors.New("converting empty string to number")
	case "+", "-":
		return n, errors.New("sign with no value")
	}

	return decimalValueFromString(s, fracDigRequired)
}

// decimalValueFromString returns a decimal Number representation of numStr.
// fracDigRequired is used to set the number of fractional digits, which must
// be at least the greatest precision seen in numStr.
// which must be between 1 and 18.
// numStr must conform to Section 9.3.4.
func decimalValueFromString(numStr string, fracDigRequired uint8) (n Number, err error) {
	if fracDigRequired > MaxFractionDigits || fracDigRequired < 1 {
		return n, fmt.Errorf("invalid number of fraction digits %d > max of %d, minimum 1", fracDigRequired, MaxFractionDigits)
	}

	s := numStr
	dx := strings.Index(s, ".")
	var fracDig uint8
	if dx >= 0 {
		fracDig = uint8(len(s) - 1 - dx)
		// remove first decimal, if dx > 1, will fail ParseInt below
		s = s[:dx] + s[dx+1:]
	}

	if fracDig > fracDigRequired {
		return n, fmt.Errorf("%s has too much precision, expect <= %d fractional digits", s, fracDigRequired)
	}

	s += space18[:fracDigRequired-fracDig]

	v, err := strconv.ParseInt(s, 10, 64)
	if err != nil {
		return n, fmt.Errorf("%s is not a valid decimal number: %s", numStr, err)
	}

	negative := false
	if v < 0 {
		negative = true
		v = -v
	}

	return Number{Value: uint64(v), FractionDigits: fracDigRequired, Negative: negative}, nil
}

// ParseRangesInt parses s into a series of ranges. Each individual range is in s
// is separated by the pipe character (|).  The min and max value of a range
// are separated by "..".  An error is returned if the range is invalid. The
// output range is sorted and coalesced.
func ParseRangesInt(s string) (YangRange, error) {
	return YangRange{}.parseChildRanges(s, false, 0)
}

// ParseRangesDecimal parses s into a series of ranges. Each individual range is in s
// is separated by the pipe character (|).  The min and max value of a range
// are separated by "..".  An error is returned if the range is invalid. The
// output range is sorted and coalesced.
func ParseRangesDecimal(s string, fracDigRequired uint8) (YangRange, error) {
	return YangRange{}.parseChildRanges(s, true, fracDigRequired)
}

// parseChildRanges parses a child ranges statement 's' into a series of ranges
// based on an already-parsed parent YangRange. Each individual range is in s
// is separated by the pipe character (|). The min and max value of a range are
// separated by "..". An error is returned if the child ranges are not
// equally-limiting or more limiting than the parent range
// (rfc7950#section-9.2.5). The output range is sorted and coalesced.
// fracDigRequired is ignored when decimal=false.
func (y YangRange) parseChildRanges(s string, decimal bool, fracDigRequired uint8) (YangRange, error) {
	parseNumber := func(s string) (Number, error) {
		switch {
		case s == "max":
			if len(y) == 0 {
				return Number{}, errors.New("cannot resolve 'max' keyword using an empty YangRange parent object")
			}
			max := y[len(y)-1].Max
			max.FractionDigits = fracDigRequired
			return max, nil
		case s == "min":
			if len(y) == 0 {
				return Number{}, errors.New("cannot resolve 'min' keyword using an empty YangRange parent object")
			}
			min := y[0].Min
			min.FractionDigits = fracDigRequired
			return min, nil
		case decimal:
			return ParseDecimal(s, fracDigRequired)
		default:
			return ParseInt(s)
		}
	}

	parts := strings.Split(s, "|")
	r := make(YangRange, len(parts))
	for i, s := range parts {
		parts := strings.Split(s, "..")
		min, err := parseNumber(strings.TrimSpace(parts[0]))
		if err != nil {
			return nil, err
		}
		var max Number
		switch len(parts) {
		case 1:
			max = min
		case 2:
			if max, err = parseNumber(strings.TrimSpace(parts[1])); err != nil {
				return nil, err
			}
		default:
			return nil, fmt.Errorf("too many '..' in %s", s)
		}
		if max.Less(min) {
			return nil, fmt.Errorf("range boundaries out of order (%s less than %s): %s", max, min, s)
		}
		r[i] = YRange{min, max}
	}
	r.Sort()
	r = coalesce(r)

	if !y.Contains(r) {
		return nil, fmt.Errorf("%v not within %v", s, y)
	}

	if err := r.Validate(); err != nil {
		return nil, err
	}
	return r, nil
}

// coalesce coalesces r into as few ranges as possible.  For example,
// 1..5|6..10 would become 1..10.  r is assumed to be sorted.
func coalesce(r YangRange) YangRange {
	// coalesce the ranges if we have more than 1.
	if len(r) < 2 {
		return r
	}
	cr := make(YangRange, len(r))
	i := 0
	cr[i] = r[0]
	for _, r1 := range r[1:] {
		// r1.Min is always at least as large as cr[i].Min
		// Cases are:
		// r1 is contained in cr[i]
		// r1 starts inside of cr[i]
		// r1.Min cr[i].Max+1
		// r1 is beyond cr[i]
		if cr[i].Max.addQuantum(1).Less(r1.Min) {
			// r1 starts after cr[i], this is a new range
			i++
			cr[i] = r1
		} else if cr[i].Max.Less(r1.Max) {
			cr[i].Max = r1.Max
		}
	}
	return cr[:i+1]
}

func mustParseRangesInt(s string) YangRange {
	r, err := ParseRangesInt(s)
	if err != nil {
		panic(err)
	}
	return r
}

func mustParseRangesDecimal(s string, fracDigRequired uint8) YangRange {
	r, err := ParseRangesDecimal(s, fracDigRequired)
	if err != nil {
		panic(err)
	}
	return r
}

// Frac returns the fractional part of f.
func Frac(f float64) float64 {
	return f - math.Trunc(f)
}

// pow10 returns 10^e without checking for overflow.
func pow10(e uint8) uint64 {
	var out uint64 = 1
	for i := uint8(0); i < e; i++ {
		out *= 10
	}
	return out
}

// A EnumType represents a mapping of strings to integers.  It is used both
// for enumerations as well as bitfields.
type EnumType struct {
	last     int64 // maximum value assigned thus far
	min      int64 // minimum value allowed
	max      int64 // maximum value allowed
	unique   bool  // numeric values must be unique (enums)
	toString map[int64]string
	toInt    map[string]int64
}

// NewEnumType returns an initialized EnumType.
func NewEnumType() *EnumType {
	return &EnumType{
		last:     -1, // +1 will start at 0
		min:      MinEnum,
		max:      MaxEnum,
		unique:   true,
		toString: map[int64]string{},
		toInt:    map[string]int64{},
	}
}

// NewBitfield returns an EnumType initialized as a bitfield.  Multiple string
// values may map to the same numeric values.  Numeric values must be small
// non-negative integers.
func NewBitfield() *EnumType {
	return &EnumType{
		last:     -1, // +1 will start at 0
		min:      0,
		max:      MaxBitfieldSize - 1,
		toString: map[int64]string{},
		toInt:    map[string]int64{},
	}
}

// Set sets name in e to the provided value.  Set returns an error if the value
// is invalid, name is already signed, or when used as an enum rather than a
// bitfield, the value has previousl been used.  When two different names are
// assigned to the same value, the conversion from value to name will result in
// the most recently assigned name.
func (e *EnumType) Set(name string, value int64) error {
	if _, ok := e.toInt[name]; ok {
		return fmt.Errorf("field %s already assigned", name)
	}
	if oname, ok := e.toString[value]; e.unique && ok {
		return fmt.Errorf("fields %s and %s conflict on value %d", name, oname, value)
	}
	if value < e.min {
		return fmt.Errorf("value %d for %s too small (minimum is %d)", value, name, e.min)
	}
	if value > e.max {
		return fmt.Errorf("value %d for %s too large (maximum is %d)", value, name, e.max)
	}
	e.toString[value] = name
	e.toInt[name] = value
	if value >= e.last {
		e.last = value
	}
	return nil
}

// SetNext sets the name in e using the next possible value that is greater than
// all previous values.
func (e *EnumType) SetNext(name string) error {
	if e.last == MaxEnum {
		return fmt.Errorf("enum %q must specify a value since previous enum is the maximum value allowed", name)
	}
	return e.Set(name, e.last+1)
}

// Name returns the name in e associated with value.  The empty string is
// returned if no name has been assigned to value.
func (e *EnumType) Name(value int64) string { return e.toString[value] }

// Value returns the value associated with name in e associated.  0 is returned
// if name is not in e, or if it is the first value in an unnumbered enum. Use
// IsDefined to definitively confirm name is in e.
func (e *EnumType) Value(name string) int64 { return e.toInt[name] }

// IsDefined returns true if name is defined in e, else false.
func (e *EnumType) IsDefined(name string) bool {
	_, defined := e.toInt[name]
	return defined
}

// Names returns the sorted list of enum string names.
func (e *EnumType) Names() []string {
	names := make([]string, len(e.toInt))
	i := 0
	for name := range e.toInt {
		names[i] = name
		i++
	}
	sort.Strings(names)
	return names
}

type int64Slice []int64

func (p int64Slice) Len() int           { return len(p) }
func (p int64Slice) Less(i, j int) bool { return p[i] < p[j] }
func (p int64Slice) Swap(i, j int)      { p[i], p[j] = p[j], p[i] }

// Values returns the sorted list of enum values.
func (e *EnumType) Values() []int64 {
	values := make([]int64, len(e.toInt))
	i := 0
	for _, value := range e.toInt {
		values[i] = value
		i++
	}
	sort.Sort(int64Slice(values))
	return values
}

// NameMap returns a map of names to values.
func (e *EnumType) NameMap() map[string]int64 {
	m := make(map[string]int64, len(e.toInt))
	for name, value := range e.toInt {
		m[name] = value
	}
	return m
}

// ValueMap returns a map of values to names.
func (e *EnumType) ValueMap() map[int64]string {
	m := make(map[int64]string, len(e.toString))
	for name, value := range e.toString {
		m[name] = value
	}
	return m
}<|MERGE_RESOLUTION|>--- conflicted
+++ resolved
@@ -284,20 +284,10 @@
 	// Both range lists should be in order and non-adjacent (coalesced).
 	ri := 0
 	for _, ss := range s {
-<<<<<<< HEAD
 		for r[ri].Max.Less(ss.Min) {
-			ri += 1
+			ri++
 			if ri == len(r) {
 				return false
-=======
-		// min is always within range
-		if ss.Min.Kind != MinNumber {
-			for r[ri].Max.Less(ss.Min) {
-				ri++
-				if ri == len(r) {
-					return false
-				}
->>>>>>> 66f2a97d
 			}
 		}
 		if ss.Min.Less(r[ri].Min) || r[ri].Max.Less(ss.Max) {
