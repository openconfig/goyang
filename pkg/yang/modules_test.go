// Copyright 2016 Google Inc.
//
// Licensed under the Apache License, Version 2.0 (the "License");
// you may not use this file except in compliance with the License.
// You may obtain a copy of the License at
//
//     http://www.apache.org/licenses/LICENSE-2.0
//
// Unless required by applicable law or agreed to in writing, software
// distributed under the License is distributed on an "AS IS" BASIS,
// WITHOUT WARRANTIES OR CONDITIONS OF ANY KIND, either express or implied.
// See the License for the specific language governing permissions and
// limitations under the License.

package yang

import (
	"strings"
	"testing"

	"github.com/openconfig/gnmi/errdiff"
)

var testdataFindModulesText = map[string]string{
	"foo":         `module foo { prefix "foo"; namespace "urn:foo"; }`,
	"bar":         `module bar { prefix "bar"; namespace "urn:bar"; }`,
	"baz":         `module baz { prefix "baz"; namespace "urn:baz"; }`,
	"dup-pre-one": `module dup-pre-one { prefix duplicate; namespace urn:duplicate:one; }`,
	"dup-pre-two": `module dup-pre-two { prefix duplicate; namespace urn:duplicate:two; }`,
	"dup-ns-one":  `module dup-ns-one { prefix ns-one; namespace urn:duplicate; }`,
	"dup-ns-two":  `module dup-ns-two { prefix ns-two; namespace urn:duplicate; }`,
}

func testModulesForTestdataModulesText(t *testing.T) *Modules {
	ms := NewModules()
	for name, modtext := range testdataFindModulesText {
		if err := ms.Parse(modtext, name+".yang"); err != nil {
			t.Fatalf("error importing testdataFindModulesText[%q]: %v", name, err)
		}
	}
	if errs := ms.Process(); errs != nil {
		for _, err := range errs {
			t.Errorf("error: %v", err)
		}
		t.Fatalf("fatal error(s) calling Process()")
	}
	return ms
}

func testModulesFindByCommonHandler(t *testing.T, i int, got, want *Module, wantError string, err error) {
	if err != nil {
		if wantError != "" {
			if !strings.Contains(err.Error(), wantError) {
				t.Errorf("[%d] want error containing %q, got %q",
					i, wantError, err.Error())
			}
		} else {
			t.Errorf("[%d] unexpected error: %v", i, err)
		}
	} else if wantError != "" {
		t.Errorf("[%d] want error containing %q, got nil", i, wantError)
	} else if want != got {
		t.Errorf("[%d] want module %#v, got %#v", i, want, got)
	}
}

func TestModulesFindByPrefix(t *testing.T) {
	ms := testModulesForTestdataModulesText(t)

	for i, tc := range []struct {
		prefix    string
		want      *Module
		wantError string
	}{
		{
			prefix:    "does-not-exist",
			wantError: "does-not-exist: no such prefix",
		},
		{
			prefix: "foo",
			want:   ms.Modules["foo"],
		},
		{
			prefix: "bar",
			want:   ms.Modules["bar"],
		},
		{
			prefix: "baz",
			want:   ms.Modules["baz"],
		},
		{
			prefix:    "duplicate",
			wantError: "prefix duplicate matches two or more modules (dup-pre-",
		},
	} {
		got, err := ms.FindModuleByPrefix(tc.prefix)
		testModulesFindByCommonHandler(t, i, got, tc.want, tc.wantError, err)
	}
}

func TestModulesFindByNamespace(t *testing.T) {
	ms := testModulesForTestdataModulesText(t)

	for i, tc := range []struct {
		namespace string
		want      *Module
		wantError string
	}{
		{
			namespace: "does-not-exist",
			wantError: "does-not-exist: no such namespace",
		},
		{
			namespace: "urn:foo",
			want:      ms.Modules["foo"],
		},
		{
			namespace: "urn:bar",
			want:      ms.Modules["bar"],
		},
		{
			namespace: "urn:baz",
			want:      ms.Modules["baz"],
		},
		{
			namespace: "urn:duplicate",
			wantError: "namespace urn:duplicate matches two or more modules (dup-ns-",
		},
	} {
		got, err := ms.FindModuleByNamespace(tc.namespace)
		testModulesFindByCommonHandler(t, i, got, tc.want, tc.wantError, err)
	}
}

func TestModuleLinkage(t *testing.T) {
	tests := []struct {
		desc          string
		inMods        map[string]string
		wantErrSubstr string
	}{{
		desc: "invalid import",
		inMods: map[string]string{
			"dev": `
				module dev {
					prefix d;
					namespace "urn:d";
					import sys { prefix sys; }

					revision 01-01-01 { description "the start of time"; }

					deviation /sys:sys/sys:hostname {
						deviate not-supported;
					}
				}`,
<<<<<<< HEAD
			"sysdb": `
				module sysdb {
					prefix s;
					namespace "urn:s";

					revision 01-01-01 { description "the start of time"; }

					container sys { leaf hostname { type string; } }
				}`,
=======
>>>>>>> ae3de85c
		},
		wantErrSubstr: "no such module",
	}, {
		desc: "valid include",
		inMods: map[string]string{
			"dev": `
				module dev {
					prefix d;
					namespace "urn:d";
					include sys;

					revision 01-01-01 { description "the start of time"; }
				}`,
			"sys": `
				submodule sys {
					belongs-to dev {
						prefix "d";
					}

					revision 01-01-01 { description "the start of time"; }

					container sys { leaf hostname { type string; } }
				}`,
		},
	}, {
		desc: "invalid include",
		inMods: map[string]string{
			"dev": `
				module dev {
					prefix d;
					namespace "urn:d";
					include sys;

					revision 01-01-01 { description "the start of time"; }
				}`,
			"sysdb": `
				submodule sysdb {
					belongs-to dev {
						prefix "d";
					}

					revision 01-01-01 { description "the start of time"; }

					container sys { leaf hostname { type string; } }
				}`,
		},
		wantErrSubstr: "no such submodule",
	}, {
		desc: "valid include in submodule",
		inMods: map[string]string{
			"dev": `
				module dev {
					prefix d;
					namespace "urn:d";
					include sys;

					revision 01-01-01 { description "the start of time"; }
				}`,
			"sys": `
				submodule sys {
					belongs-to dev {
						prefix "d";
					}
					include sysdb;

					revision 01-01-01 { description "the start of time"; }

					container sys { leaf hostname { type string; } }
				}`,
			"sysdb": `
				submodule sysdb {
					belongs-to dev {
						prefix "d";
					}

					revision 01-01-01 { description "the start of time"; }

					container sysdb { leaf hostname { type string; } }
				}`,
		},
	}, {
		desc: "invalid include in submodule",
		inMods: map[string]string{
			"dev": `
				module dev {
					prefix d;
					namespace "urn:d";
					include sys;

					revision 01-01-01 { description "the start of time"; }
				}`,
			"sys": `
				submodule sys {
					belongs-to dev {
						prefix "d";
					}
					include sysdb;

					revision 01-01-01 { description "the start of time"; }

					container sys { leaf hostname { type string; } }
				}`,
			"syyysdb": `
				submodule syyysdb {
					belongs-to dev {
						prefix "d";
					}

					revision 01-01-01 { description "the start of time"; }

					container sysdb { leaf hostname { type string; } }
				}`,
		},
		wantErrSubstr: "no such submodule",
	}, {
		desc: "valid import in submodule",
		inMods: map[string]string{
			"dev": `
				module dev {
					prefix d;
					namespace "urn:d";
					include sys;

					revision 01-01-01 { description "the start of time"; }
				}`,
			"sys": `
				submodule sys {
					belongs-to dev {
						prefix "d";
					}
					import sysdb {
						prefix "sd";
					}

					revision 01-01-01 { description "the start of time"; }

					container sys { leaf hostname { type string; } }
				}`,
			"sysdb": `
				module sysdb {
					prefix sd;
					namespace "urn:sd";

					revision 01-01-01 { description "the start of time"; }

					container sysdb { leaf hostname { type string; } }
				}`,
		},
	}, {
		desc: "invalid import in submodule",
		inMods: map[string]string{
			"dev": `
				module dev {
					prefix d;
					namespace "urn:d";
					include sys;

					revision 01-01-01 { description "the start of time"; }
				}`,
			"sys": `
				submodule sys {
					belongs-to dev {
						prefix "d";
					}
					import sysdb {
						prefix "sd";
					}

					revision 01-01-01 { description "the start of time"; }

					container sys { leaf hostname { type string; } }
				}`,
			"syyysdb": `
				module syyysdb {
					prefix sd;
					namespace "urn:sd";

					revision 01-01-01 { description "the start of time"; }

					container sysdb { leaf hostname { type string; } }
				}`,
		},
		wantErrSubstr: "no such module",
	}}

	for _, tt := range tests {
		t.Run(tt.desc, func(t *testing.T) {
			ms := NewModules()

			for n, m := range tt.inMods {
				if err := ms.Parse(m, n); err != nil {
					t.Fatalf("cannot parse module %s, err: %v", n, err)
				}
			}

			errs := ms.Process()
			var err error
			switch len(errs) {
			case 1:
				err = errs[0]
				fallthrough
			case 0:
				if diff := errdiff.Substring(err, tt.wantErrSubstr); diff != "" {
					t.Fatalf("%s", diff)
				}
			default:
				t.Fatalf("got multiple errors: %v", errs)
			}
		})
	}
}

func TestModulesTotalProcess(t *testing.T) {
	tests := []struct {
		desc    string
		inMods  map[string]string
		wantErr bool
	}{{
		desc: "import with deviation",
		inMods: map[string]string{
			"dev": `
				module dev {
					prefix d;
					namespace "urn:d";
					import sys { prefix sys; }

					revision 01-01-01 { description "the start of time"; }

					deviation /sys:sys/sys:hostname {
						deviate not-supported;
					}
				}`,
			"sys": `
				module sys {
					prefix s;
					namespace "urn:s";

					revision 01-01-01 { description "the start of time"; }

					container sys { leaf hostname { type string; } }
				}`,
		},
	}}

	for _, tt := range tests {
		t.Run(tt.desc, func(t *testing.T) {
			ms := NewModules()

			for n, m := range tt.inMods {
				if err := ms.Parse(m, n); err != nil {
					t.Fatalf("cannot parse module %s, err: %v", n, err)
				}
			}

			errs := ms.Process()
			switch {
			case len(errs) == 0 && tt.wantErr:
				t.Fatalf("did not get expected errors, got: %v, wantErr: %v", errs, tt.wantErr)
			case len(errs) != 0 && !tt.wantErr:
				t.Fatalf("got unexpected errors, got: %v, wantErr: %v", errs, tt.wantErr)
			}
		})
	}
}<|MERGE_RESOLUTION|>--- conflicted
+++ resolved
@@ -152,18 +152,6 @@
 						deviate not-supported;
 					}
 				}`,
-<<<<<<< HEAD
-			"sysdb": `
-				module sysdb {
-					prefix s;
-					namespace "urn:s";
-
-					revision 01-01-01 { description "the start of time"; }
-
-					container sys { leaf hostname { type string; } }
-				}`,
-=======
->>>>>>> ae3de85c
 		},
 		wantErrSubstr: "no such module",
 	}, {
