// Copyright 2015 Google Inc.
//
// Licensed under the Apache License, Version 2.0 (the "License");
// you may not use this file except in compliance with the License.
// You may obtain a copy of the License at
//
//     http://www.apache.org/licenses/LICENSE-2.0
//
// Unless required by applicable law or agreed to in writing, software
// distributed under the License is distributed on an "AS IS" BASIS,
// WITHOUT WARRANTIES OR CONDITIONS OF ANY KIND, either express or implied.
// See the License for the specific language governing permissions and
// limitations under the License.

package yang

import (
	"bytes"
	"fmt"
	"reflect"
	"testing"
)

type MainNode struct {
	Name       string       `yang:"Name,nomerge"`
	Source     *Statement   `yang:"Statement,nomerge"`
	Parent     Node         `yang:"Parent,nomerge"`
	Extensions []*Statement `yang:"Ext"`

	Field      *Value     `yang:"field"`
	Slice      []*Value   `yang:"slice"`
	ChildNode  *SubNode   `yang:"child_node"`
	ChildSlice []*SubNode `yang:"child_slice"`
	ReqNode    *ReqNode   `yang:"req_node"`
<<<<<<< HEAD
	MainField  *Value     `yang:"main_field,required=main_node"`
	AltField   *Value     `yang:"alt_field,required=alt_node"`
}

func (m *MainNode) Kind() string {
	if m.AltField != nil {
		return "alt_node"
	}
	return "main_node"
=======
	AltReqNode *ReqNode   `yang:"alt_req_node"`
>>>>>>> a9b7ebac
}

func (m *MainNode) ParentNode() Node      { return m.Parent }
func (m *MainNode) NName() string         { return m.Name }
func (m *MainNode) Statement() *Statement { return m.Source }
func (m *MainNode) Exts() []*Statement    { return m.Extensions }

func (m *MainNode) checkEqual(n Node) string {
	o, ok := n.(*MainNode)
	if !ok {
		return fmt.Sprintf("expected *MainNode, got %T", n)
	}
	if m.Name != o.Name {
		return fmt.Sprintf("got name %s, want %s", o.Name, m.Name)
	}
	if s := m.Source.checkEqual(o.Source); s != "" {
		return s
	}
	if (m.Field == nil) != (o.Field == nil) {
		if m.Field == nil {
			return "unexpected field entry"
		}
		return "missing expected field entry"
	}
	if m.Field != nil {
		if m.Field.Name != o.Field.Name {
			return fmt.Sprintf("got field of %s, want %s", o.Field.Name, m.Field.Name)
		}
	}
	if len(m.Slice) != len(o.Slice) {
		return fmt.Sprintf("got slice of %d, want slice of %d", len(o.Slice), len(m.Slice))
	}
	for x, s1 := range m.Slice {
		s2 := o.Slice[x]
		if s1.Name != s2.Name {
			return fmt.Sprintf("slice[%d] got %s, want %s", x, s2.Name, s1.Name)
		}
	}
	if (m.ChildNode == nil) != (o.ChildNode == nil) {
		if m.ChildNode == nil {
			return "unexpected child_node entry"
		}
		return "missing expected child_node entry"
	}
	if m.ChildNode != nil {
		if s := m.ChildNode.checkEqual(o.ChildNode); s != "" {
			return fmt.Sprintf("child_node: %s", s)
		}
	}
	if len(m.ChildSlice) != len(o.ChildSlice) {
		return fmt.Sprintf("got child_slice of %d, want slice of %d", len(o.ChildSlice), len(m.ChildSlice))
	}
	for x, s1 := range m.ChildSlice {
		s2 := o.ChildSlice[x]
		if s := s1.checkEqual(s2); s != "" {
			return fmt.Sprintf("child_slice[%d]: %s", x, s)
		}
	}
	if (m.ReqNode == nil) != (o.ReqNode == nil) {
		if m.ReqNode == nil {
			return "unexpected req_node entry"
		}
		return "missing expected req_node entry"
	}
	if m.ReqNode != nil {
		if s := m.ReqNode.checkEqual(o.ReqNode); s != "" {
			return fmt.Sprintf("req_node: %s", s)
		}
	}
<<<<<<< HEAD
	if (m.AltField == nil) != (o.AltField == nil) {
		if m.AltField == nil {
			return "unexpected alt_field entry"
		}
		return "missing expected alt_field entry"
	}
	if m.AltField != nil {
		if m.AltField.Name != o.AltField.Name {
			return fmt.Sprintf("got alt_field of %s, want %s", o.AltField.Name, m.AltField.Name)
=======
	if (m.AltReqNode == nil) != (o.AltReqNode == nil) {
		if m.AltReqNode == nil {
			return "unexpected alt_req_node entry"
		}
		return "missing expected alt_req_node entry"
	}
	if m.AltReqNode != nil {
		if s := m.AltReqNode.checkEqual(o.AltReqNode); s != "" {
			return fmt.Sprintf("alt_req_node: %s", s)
>>>>>>> a9b7ebac
		}
	}
	return ""
}

type SubNode struct {
	Name       string       `yang:"Name,nomerge"`
	Source     *Statement   `yang:"Statement,nomerge"`
	Parent     Node         `yang:"Parent,nomerge"`
	Extensions []*Statement `yang:"Ext"`

	SubField *Value `yang:"sub_field"`
}

func (SubNode) Kind() string             { return "sub_node" }
func (s *SubNode) ParentNode() Node      { return s.Parent }
func (s *SubNode) NName() string         { return s.Name }
func (s *SubNode) Statement() *Statement { return s.Source }
func (s *SubNode) Exts() []*Statement    { return s.Extensions }

func (s *SubNode) checkEqual(o *SubNode) string {
	if s.Name != o.Name {
		return fmt.Sprintf("got name %s, want %s", o.Name, s.Name)
	}
	if s := s.Source.checkEqual(o.Source); s != "" {
		return s
	}
	if (s.SubField == nil) != (o.SubField == nil) {
		if s.SubField == nil {
			return "unexpected sub_field entry"
		}
		return "missing expected sub_field entry"
	}
	if s.SubField != nil {
		if s.SubField.Name != o.SubField.Name {
			return fmt.Sprintf("got sub_field of %s, want %s", o.SubField.Name, s.SubField.Name)
		}
	}
	return ""
}

type ReqNode struct {
	Name   string     `yang:"Name,nomerge"`
	Source *Statement `yang:"Statement,nomerge"`
	Parent Node       `yang:"Parent,nomerge"`

	ReqField    *Value `yang:"req_field,required"`
	AltReqField *Value `yang:"alt_req_field,required=alt_req_node"`
	Field       *Value `yang:"field"`
}

func (s *ReqNode) Kind() string {
<<<<<<< HEAD
=======
	if s.AltReqField != nil {
		return "alt_req_node"
	}
>>>>>>> a9b7ebac
	return "req_node"
}
func (s *ReqNode) ParentNode() Node      { return s.Parent }
func (s *ReqNode) NName() string         { return s.Name }
func (s *ReqNode) Statement() *Statement { return s.Source }
func (m *ReqNode) Exts() []*Statement    { return nil }

func (s *ReqNode) checkEqual(o *ReqNode) string {
	if s.Name != o.Name {
		return fmt.Sprintf("got name %s, want %s", o.Name, s.Name)
	}
	if s := s.Source.checkEqual(o.Source); s != "" {
		return s
	}
	if (s.ReqField == nil) != (o.ReqField == nil) {
		if s.ReqField == nil {
			return "unexpected req_field entry"
		}
		return "missing expected req_field entry"
	}
	if s.ReqField != nil {
		if s.ReqField.Name != o.ReqField.Name {
			return fmt.Sprintf("got req_field of %s, want %s", o.ReqField.Name, s.ReqField.Name)
		}
	}
	if (s.AltReqField == nil) != (o.AltReqField == nil) {
		if s.AltReqField == nil {
			return "unexpected alt_req_field entry"
		}
		return "missing expected alt_req_field entry"
	}
	if s.AltReqField != nil {
		if s.AltReqField.Name != o.AltReqField.Name {
			return fmt.Sprintf("got alt_req_field of %s, want %s", o.AltReqField.Name, s.AltReqField.Name)
		}
	}
	return ""
}

func (s *Statement) checkEqual(o *Statement) string {
	if (s == nil) != (o == nil) {
		var b bytes.Buffer
		if s == nil {
			o.Write(&b, "")
			return fmt.Sprintf("unexpected Statement entry\n%s", &b)
		}
		s.Write(&b, "")
		return fmt.Sprintf("missing expected Statement entry\n%s", &b)
	}
	if s == nil {
		return ""
	}
	var b1, b2 bytes.Buffer
	s.Write(&b1, "")
	o.Write(&b2, "")
	ss := b1.String()
	os := b2.String()
	if ss != os {
		return fmt.Sprintf("got statement:\n%swant:\n%s", os, ss)
	}
	return ""
}

func TestAST(t *testing.T) {
	// Teach the AST parser about our testing nodes
	type meta struct {
		MainNode []*MainNode `yang:"main_node"`
	}
	//typeDict := newTypeDictionary()
	//initTypes(reflect.TypeOf(&meta{}), typeDict)

	old_aliases := aliases
	aliases = map[string]string{
		"alt_node": "main_node",
	}

	old_aliases := aliases
	aliases = map[string]string{
		"alt_req_node": "req_node",
	}

	for _, tt := range []struct {
		line int
		in   string
		out  *MainNode
		err  string
	}{
		{
			line: line(),
			in: `
main_node the_node {
	// This test is testing to make sure unknown statements, that
	// might be extensions, are properly put in the Extensions slice.
	// When an extension is used, it must be of the form "prefix:name".
	// See https://tools.ietf.org/html/rfc6020#section-7.17
	ex:ext1 value1;
	ex:ext2 value2;
	main_field foo;
}
`,
			out: &MainNode{
				Source: SA("main_node", "the_node",
					SA("ex:ext1", "value1"),
					SA("ex:ext2", "value2"),
					SA("main_field", "foo")),
				Name: "the_node",
				Extensions: []*Statement{
					SA("ex:ext1", "value1"),
					SA("ex:ext2", "value2"),
				},
				MainField: &Value{
					Name: "foo",
				},
			},
		},
		{
			line: line(),
			in: `
main_node the_node {
	// This test tests fields, slices, and sub-statements.
	field field_value;
	slice sl1;
	slice sl2;
	child_node the_child {
		sub_field val1;
	}
	child_slice element1 {
		sub_field el1;
	}
	child_slice element2 {
		sub_field el2;
	}
	main_field foo;
}`,
			out: &MainNode{
				Source: SA("main_node", "the_node",
					SA("field", "field_value"),
					SA("slice", "sl1"),
					SA("slice", "sl2"),
					SA("child_node", "the_child",
						SA("sub_field", "val1")),
					SA("child_slice", "element1",
						SA("sub_field", "el1")),
					SA("child_slice", "element2",
						SA("sub_field", "el2")),
					SA("main_field", "foo"),
				),
				Name: "the_node",
				Field: &Value{
					Name: "field_value",
				},
				Slice: []*Value{
					{
						Name: "sl1",
					},
					{
						Name: "sl2",
					},
				},
				ChildNode: &SubNode{
					Source: SA("child_node", "the_child",
						SA("sub_field", "val1")),
					Name: "the_child",
					SubField: &Value{
						Name: "val1",
					},
				},
				ChildSlice: []*SubNode{
					{
						Source: SA("child_slice", "element1",
							SA("sub_field", "el1")),
						Name: "element1",
						SubField: &Value{
							Name: "el1",
						},
					},
					{
						Source: SA("child_slice", "element2",
							SA("sub_field", "el2")),
						Name: "element2",
						SubField: &Value{
							Name: "el2",
						},
					},
				},
				MainField: &Value{
					Name: "foo",
				},
			},
		},
		{
			line: line(),
			in: `
// This test tests for the presence of a required field.
// main_node requires the field named "main_field".
main_node the_node {
<<<<<<< HEAD
	main_field value1 {
=======
	// This test tests for the presence of a required field.
	// req_node requires the field named "req_field".
	// alt_req_node requires the field named "alt_req_field".
	req_node value1 {
		req_field foo {
		}
	}

	alt_req_node value2 {
		req_field foo {
		}
		alt_req_field bar {
		}
>>>>>>> a9b7ebac
	}
}
`,
			out: &MainNode{
				Source: SA("main_node", "the_node",
<<<<<<< HEAD
					SA("main_field", "value1"),
				),
				Name: "the_node",
				MainField: &Value{
					Name: "value1",
				},
			},
		},
		{
			line: line(),
			in: `
// This test tests for the presence of a required= field.
// alt_node requires the field named "alt_field".
alt_node the_node {
	alt_field value2 {
	}
}
`,
			out: &MainNode{
				Source: SA("alt_node", "the_node",
					SA("alt_field", "value2"),
				),
				Name: "the_node",
				AltField: &Value{
					Name: "value2",
=======
					SA("req_node", "value1",
						SA("req_field", "foo")),
					SA("alt_req_node", "value2",
						SA("req_field", "foo"),
						SA("alt_req_field", "bar")),
				),
				Name: "the_node",
				ReqNode: &ReqNode{
					Source: SA("req_node", "value1",
						SA("req_field", "foo")),
					Name: "value1",
					ReqField: &Value{
						Name: "foo",
					},
				},
				AltReqNode: &ReqNode{
					Source: SA("alt_req_node", "value2",
						SA("req_field", "foo"),
						SA("alt_req_field", "bar")),
					Name: "value2",
					ReqField: &Value{
						Name: "foo",
					},
					AltReqField: &Value{
						Name: "bar",
					},
>>>>>>> a9b7ebac
				},
			},
		},
		{
			line: line(),
			in: `
main_node the_node {
	// This test tests that extensions are rejected when the node is not
	// supposed to contain them.
	req_node value1 {
		req_field foo {
		}
		ex:ext1 value1;
		ex:ext2 value2;
	}
}
`,
			err: `ast.yang:8:3: no extension function`,
		},
		{
			line: line(),
			in: `
main_node the_node {
<<<<<<< HEAD
	// This test tests for the presence of a required field.
=======
	// This test tests that the absence of a required field.
>>>>>>> a9b7ebac
	// req_node requires the field named "req_field".
	req_node value1 {
		req_field foo {
		}
	}
	main_field foo;
}
`,
			out: &MainNode{
				Source: SA("main_node", "the_node",
					SA("req_node", "value1",
						SA("req_field", "foo")),
					SA("main_field", "foo"),
				),
				Name: "the_node",
				ReqNode: &ReqNode{
					Source: SA("req_node", "value1",
						SA("req_field", "foo")),
					Name: "value1",
					ReqField: &Value{
						Name: "foo",
					},
				},
				MainField: &Value{
					Name: "foo",
				},
			},
		},
		{
			line: line(),
			in: `
main_node the_node {
	// This test tests that the absence of a required field.
	// main_node requires the field named "main_field".
	req_node value1 {
		req_field foo {
		}
	}
}
`,
			err: `ast.yang:2:1: missing required main_node field: main_field`,
		},
		{
			line: line(),
			in: `
// This test tests that the alt_field, specified with
// required=alt_node, causes the AST construction to error when a
// main_node contains it.
main_node the_node {
	main_field foo;
	alt_field foo;
}
`,
			err: `ast.yang:5:1: unknown main_node field: alt_field`,
		},
		{
			line: line(),
			in: `
// This test tests that required=alt_node enforces that
// alt_node must contain it.
alt_node the_node {
	main_field foo;
	alt_field foo;
}
`,
			err: `ast.yang:4:1: unknown alt_node field: main_field`,
		},
		{
			line: line(),
			in: `
// This test tests that required=alt_node enforces that
// alt_node must contain it.
alt_node the_node {
}
`,
			err: `ast.yang:4:1: missing required alt_node field: alt_field`,
		},
		{
			line: line(),
			in: `
main_node the_node {
	// This test tests that the alt_req_field, specified with
	// required=alt_req_node, causes the AST construction to error when a
	// req_node contains it.
	req_node value1 {
		req_field foo {
		}
		alt_req_field foo {
		}
	}
}
`,
			err: `ast.yang:6:2: unknown req_node field: alt_req_field`,
		},
		{
			line: line(),
			in: `
main_node the_node {
	// This test tests that required=alt_req_node enforces that
	// alt_req_node must contain it.
	alt_req_node value2 {
		req_field foo {
		}
	}
}
`,
			err: `ast.yang:5:2: missing required alt_req_node field: alt_req_field`,
		},
	} {
		ss, err := Parse(tt.in, "ast.yang")
		if err != nil {
			t.Errorf("%d: %v", tt.line, err)
			continue
		}
		if len(ss) != 1 {
			t.Errorf("%d: got %d results, want 1", tt.line, len(ss))
			continue
		}

		typeDict := newTypeDictionary()
		initTypes(reflect.TypeOf(&meta{}), typeDict)

		ast, err := buildASTWithTypeDict(ss[0], typeDict)
		switch {
		case err == nil && tt.err == "":
			if s := tt.out.checkEqual(ast); s != "" {
				t.Errorf("%d: %s", tt.line, s)
			}
		case err == nil:
			t.Errorf("%d: did not get expected error %s", tt.line, tt.err)
		case tt.err == "":
			t.Errorf("%d: %v", tt.line, err)
		case err.Error() != tt.err:
			t.Errorf("%d: got error %v, want %s", tt.line, err, tt.err)
		}
	}

	aliases = old_aliases
}<|MERGE_RESOLUTION|>--- conflicted
+++ resolved
@@ -32,7 +32,6 @@
 	ChildNode  *SubNode   `yang:"child_node"`
 	ChildSlice []*SubNode `yang:"child_slice"`
 	ReqNode    *ReqNode   `yang:"req_node"`
-<<<<<<< HEAD
 	MainField  *Value     `yang:"main_field,required=main_node"`
 	AltField   *Value     `yang:"alt_field,required=alt_node"`
 }
@@ -42,9 +41,6 @@
 		return "alt_node"
 	}
 	return "main_node"
-=======
-	AltReqNode *ReqNode   `yang:"alt_req_node"`
->>>>>>> a9b7ebac
 }
 
 func (m *MainNode) ParentNode() Node      { return m.Parent }
@@ -114,7 +110,6 @@
 			return fmt.Sprintf("req_node: %s", s)
 		}
 	}
-<<<<<<< HEAD
 	if (m.AltField == nil) != (o.AltField == nil) {
 		if m.AltField == nil {
 			return "unexpected alt_field entry"
@@ -124,17 +119,6 @@
 	if m.AltField != nil {
 		if m.AltField.Name != o.AltField.Name {
 			return fmt.Sprintf("got alt_field of %s, want %s", o.AltField.Name, m.AltField.Name)
-=======
-	if (m.AltReqNode == nil) != (o.AltReqNode == nil) {
-		if m.AltReqNode == nil {
-			return "unexpected alt_req_node entry"
-		}
-		return "missing expected alt_req_node entry"
-	}
-	if m.AltReqNode != nil {
-		if s := m.AltReqNode.checkEqual(o.AltReqNode); s != "" {
-			return fmt.Sprintf("alt_req_node: %s", s)
->>>>>>> a9b7ebac
 		}
 	}
 	return ""
@@ -187,12 +171,6 @@
 }
 
 func (s *ReqNode) Kind() string {
-<<<<<<< HEAD
-=======
-	if s.AltReqField != nil {
-		return "alt_req_node"
-	}
->>>>>>> a9b7ebac
 	return "req_node"
 }
 func (s *ReqNode) ParentNode() Node      { return s.Parent }
@@ -261,17 +239,10 @@
 	type meta struct {
 		MainNode []*MainNode `yang:"main_node"`
 	}
-	//typeDict := newTypeDictionary()
-	//initTypes(reflect.TypeOf(&meta{}), typeDict)
 
 	old_aliases := aliases
 	aliases = map[string]string{
 		"alt_node": "main_node",
-	}
-
-	old_aliases := aliases
-	aliases = map[string]string{
-		"alt_req_node": "req_node",
 	}
 
 	for _, tt := range []struct {
@@ -389,29 +360,12 @@
 // This test tests for the presence of a required field.
 // main_node requires the field named "main_field".
 main_node the_node {
-<<<<<<< HEAD
 	main_field value1 {
-=======
-	// This test tests for the presence of a required field.
-	// req_node requires the field named "req_field".
-	// alt_req_node requires the field named "alt_req_field".
-	req_node value1 {
-		req_field foo {
-		}
-	}
-
-	alt_req_node value2 {
-		req_field foo {
-		}
-		alt_req_field bar {
-		}
->>>>>>> a9b7ebac
 	}
 }
 `,
 			out: &MainNode{
 				Source: SA("main_node", "the_node",
-<<<<<<< HEAD
 					SA("main_field", "value1"),
 				),
 				Name: "the_node",
@@ -437,34 +391,6 @@
 				Name: "the_node",
 				AltField: &Value{
 					Name: "value2",
-=======
-					SA("req_node", "value1",
-						SA("req_field", "foo")),
-					SA("alt_req_node", "value2",
-						SA("req_field", "foo"),
-						SA("alt_req_field", "bar")),
-				),
-				Name: "the_node",
-				ReqNode: &ReqNode{
-					Source: SA("req_node", "value1",
-						SA("req_field", "foo")),
-					Name: "value1",
-					ReqField: &Value{
-						Name: "foo",
-					},
-				},
-				AltReqNode: &ReqNode{
-					Source: SA("alt_req_node", "value2",
-						SA("req_field", "foo"),
-						SA("alt_req_field", "bar")),
-					Name: "value2",
-					ReqField: &Value{
-						Name: "foo",
-					},
-					AltReqField: &Value{
-						Name: "bar",
-					},
->>>>>>> a9b7ebac
 				},
 			},
 		},
@@ -488,11 +414,7 @@
 			line: line(),
 			in: `
 main_node the_node {
-<<<<<<< HEAD
 	// This test tests for the presence of a required field.
-=======
-	// This test tests that the absence of a required field.
->>>>>>> a9b7ebac
 	// req_node requires the field named "req_field".
 	req_node value1 {
 		req_field foo {
@@ -570,37 +492,6 @@
 `,
 			err: `ast.yang:4:1: missing required alt_node field: alt_field`,
 		},
-		{
-			line: line(),
-			in: `
-main_node the_node {
-	// This test tests that the alt_req_field, specified with
-	// required=alt_req_node, causes the AST construction to error when a
-	// req_node contains it.
-	req_node value1 {
-		req_field foo {
-		}
-		alt_req_field foo {
-		}
-	}
-}
-`,
-			err: `ast.yang:6:2: unknown req_node field: alt_req_field`,
-		},
-		{
-			line: line(),
-			in: `
-main_node the_node {
-	// This test tests that required=alt_req_node enforces that
-	// alt_req_node must contain it.
-	alt_req_node value2 {
-		req_field foo {
-		}
-	}
-}
-`,
-			err: `ast.yang:5:2: missing required alt_req_node field: alt_req_field`,
-		},
 	} {
 		ss, err := Parse(tt.in, "ast.yang")
 		if err != nil {
