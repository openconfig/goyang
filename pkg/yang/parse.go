--- conflicted
+++ resolved
@@ -75,15 +75,6 @@
 // SubStatements returns a slice of Statements found in s.
 func (s *Statement) SubStatements() []*Statement { return s.statements }
 
-<<<<<<< HEAD
-// String returns s's tree as a string.
-func (s *Statement) String() string {
-	// XXX: Unimplemented
-	return ""
-}
-
-=======
->>>>>>> b724a4ff
 // Location returns the location in the source where s was defined.
 func (s *Statement) Location() string {
 	switch {
